--- conflicted
+++ resolved
@@ -16,12 +16,9 @@
 
 ### Linting
 
-<<<<<<< HEAD
 - Fix linting of a pipeline with patched custom module ([#2669](https://github.com/nf-core/tools/pull/2669))
-=======
 - linting a pipeline also lints the installed subworkflows ([#2677](https://github.com/nf-core/tools/pull/2677))
 - environment.yml name must be lowercase ([#2676](https://github.com/nf-core/tools/pull/2676))
->>>>>>> 27f501a7
 
 ### Modules
 
