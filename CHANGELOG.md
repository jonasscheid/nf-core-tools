# nf-core/tools: Changelog

# v2.8dev

### Template

- Turn on automatic clean up of intermediate files in `work/` on successful pipeline completion in full-test config ([#2163](https://github.com/nf-core/tools/pull/2163)) [Contributed by @jfy133]
- Add documentation to `usage.md` on how to use `params.yml` files, based on nf-core/ampliseq text ([#2173](https://github.com/nf-core/tools/pull/2173/)) [Contributed by @jfy133, @d4straub]
- Make jobs automatically resubmit for a much wider range of exit codes (now `104` and `130..145`) ([#2170](https://github.com/nf-core/tools/pull/2170))
- Add a stale GHA wich stale + close issues and stale PRs with specific labels ([#2183](https://github.com/nf-core/tools/pull/2183))
- Remove problematic sniffer code in samplesheet_check.py that could give false positive 'missing header' errors ([https://github.com/nf-core/tools/pull/2194]) [Contributed by @Midnighter, @jfy133]
- Consistent syntax for branch checks in PRs ([#2202](https://github.com/nf-core/tools/issues/2202))
- Fixed minor Jinja2 templating bug that caused the PR template to miss a newline
- Updated AWS tests to use newly moved `seqeralabs/action-tower-launch` instead of `nf-core/tower-action`
<<<<<<< HEAD
- Simplify pipeline README ([#2186](https://github.com/nf-core/tools/issues/2186))
=======
- Remove `.cff` files from `.editorconfig` [(#2145)[https://github.com/nf-core/tools/pull/2145]]
>>>>>>> 6ff6dee6

### Linting

- Update modules lint test to fail if enable_conda is found ([#2213](https://github.com/nf-core/tools/pull/2213))
- Read module lint configuration from `.nf-core.yml`, not `.nf-core-lint.yml` ([#2221](https://github.com/nf-core/tools/pull/2221))
- `nf-core schema lint` now defaults to linting `nextflow_schema.json` if no filename is provided ([#2225](https://github.com/nf-core/tools/pull/2225))

### Modules

- Add an `--empty-template` option to create a module without TODO statements or examples ([#2175](https://github.com/nf-core/tools/pull/2175) & [#2177](https://github.com/nf-core/tools/pull/2177))
- Removed the `nf-core modules mulled` command and all its code dependencies ([2199](https://github.com/nf-core/tools/pull/2199)).

### Subworkflows

- Fixing problem when a module included in a subworkflow had a name change from TOOL to TOOL/SUBTOOL ([#2177](https://github.com/nf-core/tools/pull/2177))
- Fix `nf-core subworkflows test` not running subworkflow tests ([#2181](https://github.com/nf-core/tools/pull/2181))
- Add tests for `nf-core subworkflows create-test-yml` ([#2219](https://github.com/nf-core/tools/pull/2219))

### General

- `nf-core modules/subworkflows info` now prints the include statement for the module/subworkflow ([#2182](https://github.com/nf-core/tools/pull/2182)).
- Add a stale GHA wich stale + close issues and stale PRs with specific labels ([#2183](https://github.com/nf-core/tools/pull/2183))
- update minimum version of rich to 13.3.1 ([#2185](https://github.com/nf-core/tools/pull/2185))
- Add the Nextflow version to Gitpod container matching the minimal Nextflow version for nf-core (according to `nextflow.config`) ([#2196](https://github.com/nf-core/tools/pull/2196))
- Use `nfcore/gitpod:dev` container in the dev branch ([#2196](https://github.com/nf-core/tools/pull/2196))
- Replace requests_mock with responses in test mocks ([#2165](https://github.com/nf-core/tools/pull/2165)).
- Add warning when installing a module from an `org_path` that exists in multiple remotes in `modules.json` ([#2228](https://github.com/nf-core/tools/pull/2228)).

## [v2.7.2 - Mercury Eagle Patch](https://github.com/nf-core/tools/releases/tag/2.7.2) - [2022-12-19]

### Template

- Fix the syntax of github_output in GitHub actions ([#2114](https://github.com/nf-core/tools/pull/2114))
- Fix a bug introduced in 2.7 that made pipelines hang ([#2132](https://github.com/nf-core/tools/issues/2132))
- Explicitly disable `conda` when a container profile ([#2140](https://github.com/nf-core/tools/pull/2140))

### Linting

- Allow specifying containers in less than three lines ([#2121](https://github.com/nf-core/tools/pull/2121))
- Run prettier after dumping a json schema file ([#2124](https://github.com/nf-core/tools/pull/2124))

### General

- Only check that a pipeline name doesn't contain dashes if the name is provided by prompt of `--name`. Don't check if a template file is used. ([#2123](https://github.com/nf-core/tools/pull/2123))
- Deprecate `--enable_conda` parameter. Use `conda.enable` instead ([#2131](https://github.com/nf-core/tools/pull/2131))
- Handle `json.load()` exceptions ([#2134](https://github.com/nf-core/tools/pull/2134))
- Deprecate Python 3.7 support because it reaches EOL ([#2210](https://github.com/nf-core/tools/pull/2210))

## [v2.7.1 - Mercury Eagle Patch](https://github.com/nf-core/tools/releases/tag/2.7.1) - [2022-12-08]

- Patch release to fix pipeline sync ([#2110](https://github.com/nf-core/tools/pull/2110))

## [v2.7 - Mercury Eagle](https://github.com/nf-core/tools/releases/tag/2.7) - [2022-12-07]

Another big release with lots of new features and bug fixes. Thanks to all contributors!

**Highlights**

- New `nf-core subworkflows` subcommand for creating, removing, testing, updating and finding subworkflows, see the [documentation](https://nf-co.re/tools/#subworkflows) for more information.
- Every pipeline has now it's own GitHub codespace template, which can be used to develop the pipeline directly in the browser.
- Improved handling of modules and subworkflows from other repos than nf-core/modules.
- Pre-commit is now installed as a dependency, which allows us, besides other things, to run prettier on the fly even if it is not manually installed.
- Shell completion for nf-core commands, more information [here](https://nf-co.re/tools#shell-completion).

### Template

#### Features

- Ignore files in `bin/` directory when running prettier ([#2080](https://github.com/nf-core/tools/pull/1957)).
- Add GitHub codespaces template ([#1957](https://github.com/nf-core/tools/pull/1957))
- `nextflow run <pipeline> --version` will now print the workflow version from the manifest and exit ([#1951](https://github.com/nf-core/tools/pull/1951)).
- Add profile for running `docker` with the ARM chips (including Apple silicon) ([#1942](https://github.com/nf-core/tools/pull/1942) and [#2034](https://github.com/nf-core/tools/pull/2034)).
- Flip execution order of parameter summary printing and parameter validation to prevent 'hiding' of parameter errors ([#2033](https://github.com/nf-core/tools/pull/2033)).
- Change colour of 'pipeline completed successfully, but some processes failed' from red to yellow ([#2096](https://github.com/nf-core/tools/pull/2096)).

#### Bug fixes

- Fix lint warnings for `samplesheet_check.nf` module ([#1875](https://github.com/nf-core/tools/pull/1875)).
- Check that the workflow name provided with a template doesn't contain dashes ([#1822](https://github.com/nf-core/tools/pull/1822))
- Remove `CITATION.cff` file from pipeline template, to avoid that pipeline Zenodo entries reference the nf-core publication instead of the pipeline ([#2059](https://github.com/nf-core/tools/pull/2059)).- Add initial CHM13 support ([1988](https://github.com/nf-core/tools/issues/1988))
- Add initial CHM13 support ([1988](https://github.com/nf-core/tools/issues/1988))

### Linting

#### Features

- Add `--sort-by` option to linting which allows ordering module lint warnings/errors by either test name or module name ([#2077](https://github.com/nf-core/tools/pull/2077)).

#### Bug fixes

- Don't lint pipeline name if `manifest.name` in `.nf-core.yml` ([#2035](https://github.com/nf-core/tools/pull/2035))
- Don't check for `docker pull` commands in `actions_ci` lint test (leftover from DSL1) ([#2055](https://github.com/nf-core/tools/pull/2055)).

### General

#### Features

- Use pre-commit run prettier if prettier is not available ([#1983](https://github.com/nf-core/tools/pull/1983)) and initialize pre-commit in gitpod and codespaces ([#1957](https://github.com/nf-core/tools/pull/1957)).
- Refactor CLI flag `--hide-progress` to be at the top-level group, like `--verbose` ([#2016](https://github.com/nf-core/tools/pull/2016))
- `nf-core sync` now supports the template YAML file using `-t/--template-yaml` ([#1880](https://github.com/nf-core/tools/pull/1880)).
- The default branch can now be specified when creating a new pipeline repo [#1959](https://github.com/nf-core/tools/pull/1959).
- Only warn when checking that the pipeline directory contains a `main.nf` and a `nextflow.config` file if the pipeline is not an nf-core pipeline [#1964](https://github.com/nf-core/tools/pull/1964)
- Bump promoted Python version from 3.7 to 3.8 ([#1971](https://github.com/nf-core/tools/pull/1971)).
- Extended the chat notifications to Slack ([#1829](https://github.com/nf-core/tools/pull/1829)).
- Don't print source file + line number on logging messages (except when verbose) ([#2015](https://github.com/nf-core/tools/pull/2015))
- Automatically format `test.yml` content with Prettier ([#2078](https://github.com/nf-core/tools/pull/2078))
- Automatically format `modules.json` content with Prettier ([#2074](https://github.com/nf-core/tools/pull/2074))
- Add shell completion for nf-core tools commands([#2070](https://github.com/nf-core/tools/pull/2070))

#### Bug fixes, maintenance and tests

- Fix error in tagging GitPod docker images during releases ([#1874](https://github.com/nf-core/tools/pull/1874)).
- Fix bug when updating modules from old version in old folder structure ([#1908](https://github.com/nf-core/tools/pull/1908)).
- Don't remove local copy of modules repo, only update it with fetch ([#1881](https://github.com/nf-core/tools/pull/1881)).
- Improve test coverage of `sync.py` and `__main__.py` ([#1936](https://github.com/nf-core/tools/pull/1936), [#1965](https://github.com/nf-core/tools/pull/1965)).
- Add file `versions.yml` when generating `test.yml` with `nf-core modules create-test-yml` but don't check for md5sum [#1963](https://github.com/nf-core/tools/pull/1963).
- Mock biocontainers and anaconda api calls in modules and subworkflows tests [#1967](https://github.com/nf-core/tools/pull/1967)
- Run tests with Python 3.11 ([#1970](https://github.com/nf-core/tools/pull/1970)).
- Run test with a realistic version of git ([#2043](https://github.com/nf-core/tools/pull/2043)).
- Fix incorrect file deletion in `nf-core launch` when `--params_in` has the same name as `--params_out` ([#1986](https://github.com/nf-core/tools/pull/1986)).
- Updated GitHub actions ([#1998](https://github.com/nf-core/tools/pull/1998), [#2001](https://github.com/nf-core/tools/pull/2001))
- Code maintenance ([#1818](https://github.com/nf-core/tools/pull/1818), [#2032](https://github.com/nf-core/tools/pull/2032), [#2073](https://github.com/nf-core/tools/pull/2073)).
- Track from where modules and subworkflows are installed ([#1999](https://github.com/nf-core/tools/pull/1999)).
- Substitute ModulesCommand and SubworkflowsCommand by ComponentsCommand ([#2000](https://github.com/nf-core/tools/pull/2000)).
- Prevent installation with unsupported Python versions ([#2075](https://github.com/nf-core/tools/pull/2075)).
- Allow other remote URLs not starting with `http` ([#2061](https://github.com/nf-core/tools/pull/2061))

### Modules

- Update patch file paths if the modules directory has the old structure ([#1878](https://github.com/nf-core/tools/pull/1878)).
- Don't write to `modules.json` file when applying a patch file during `nf-core modules update` ([#2017](https://github.com/nf-core/tools/pull/2017)).

### Subworkflows

- Add subworkflow commands `create-test-yml`, `create` and `install` ([#1897](https://github.com/nf-core/tools/pull/1897)).
- Update subworkflows install so it installs also imported modules and subworkflows ([#1904](https://github.com/nf-core/tools/pull/1904)).
- `check_up_to_date()` function from `modules_json.py` also checks for subworkflows ([#1934](https://github.com/nf-core/tools/pull/1934)).
- Add tests for `nf-core subworkflows install` command ([#1996](https://github.com/nf-core/tools/pull/1996)).
- Function `create()` from `modules_json.py` adds also subworkflows to `modules.json` file ([#2005](https://github.com/nf-core/tools/pull/2005)).
- Add `nf-core subworkflows update` command ([#2019](https://github.com/nf-core/tools/pull/2019)).

## [v2.6 - Tin Octopus](https://github.com/nf-core/tools/releases/tag/2.6) - [2022-10-04]

### Template

- Add template for subworkflows
- Add `actions/upload-artifact` step to the awstest workflows, to expose the debug log file
- Add `prettier` as a requirement to Gitpod Dockerimage
- Bioconda incompatible conda channel setups now result in more informative error messages ([#1812](https://github.com/nf-core/tools/pull/1812))
- Improve template customisation documentation ([#1821](https://github.com/nf-core/tools/pull/1821))
- Update MultiQC module, update supplying MultiQC default and custom config and logo files to module
- Add a 'recommend' methods description text to MultiQC to help pipeline users report pipeline usage in publications ([#1749](https://github.com/nf-core/tools/pull/1749))
- Fix template spacing modified by JINJA ([#1830](https://github.com/nf-core/tools/pull/1830))
- Fix MultiQC execution on template ([#1855](https://github.com/nf-core/tools/pull/1855))
- Don't skip including `base.config` when skipping nf-core/configs

### Linting

- Pipelines: Check that the old renamed `lib` files are not still present:
  - `Checks.groovy` -> `Utils.groovy`
  - `Completion.groovy` -> `NfcoreTemplate.groovy`
  - `Workflow.groovy` -> `WorkflowMain.groovy`

### General

- Add function to enable chat notifications on MS Teams, accompanied by `hook_url` param to enable it.
- Schema: Remove `allOf` if no definition groups are left.
- Use contextlib to temporarily change working directories ([#1819](https://github.com/nf-core/tools/pull/1819))
- More helpful error messages if `nf-core download` can't parse a singularity image download
- Add `nf-core subworkflows create` command

### Modules

- If something is wrong with the local repo cache, offer to delete it and try again ([#1850](https://github.com/nf-core/tools/issues/1850))
- Restructure code to work with the directory restructuring in [modules](https://github.com/nf-core/modules/pull/2141) ([#1859](https://github.com/nf-core/tools/pull/1859))
- Make `label: process_single` default when creating a new module

## [v2.5.1 - Gold Otter Patch](https://github.com/nf-core/tools/releases/tag/2.5.1) - [2022-08-31]

- Patch release to fix black linting in pipelines ([#1789](https://github.com/nf-core/tools/pull/1789))
- Add isort options to pyproject.toml ([#1792](https://github.com/nf-core/tools/pull/1792))
- Lint pyproject.toml file exists and content ([#1795](https://github.com/nf-core/tools/pull/1795))
- Update GitHub PyPI package release action to v1 ([#1785](https://github.com/nf-core/tools/pull/1785))

### Template

- Update GitHub actions to use nodejs16 ([#1944](https://github.com/nf-core/tools/pull/1944))

## [v2.5 - Gold Otter](https://github.com/nf-core/tools/releases/tag/2.5) - [2022-08-30]

### Template

- Bumped Python version to 3.7 in the GitHub linting in the workflow template ([#1680](https://github.com/nf-core/tools/pull/1680))
- Fix bug in pipeline readme logo URL ([#1590](https://github.com/nf-core/tools/pull/1590))
- Switch CI to use [setup-nextflow](https://github.com/nf-core/setup-nextflow) action to install Nextflow ([#1650](https://github.com/nf-core/tools/pull/1650))
- Add `CITATION.cff` [#361](https://github.com/nf-core/tools/issues/361)
- Add Gitpod and Mamba profiles to the pipeline template ([#1673](https://github.com/nf-core/tools/pull/1673))
- Remove call to `getGenomeAttribute` in `main.nf` when running `nf-core create` without iGenomes ([#1670](https://github.com/nf-core/tools/issues/1670))
- Make `nf-core create` fail if Git default branch name is dev or TEMPLATE ([#1705](https://github.com/nf-core/tools/pull/1705))
- Convert `console` snippets to `bash` snippets in the template where applicable ([#1729](https://github.com/nf-core/tools/pull/1729))
- Add `branch` field to module entries in `modules.json` to record what branch a module was installed from ([#1728](https://github.com/nf-core/tools/issues/1728))
- Add customisation option to remove all GitHub support with `nf-core create` ([#1766](https://github.com/nf-core/tools/pull/1766))

### Linting

- Check that the `.prettierignore` file exists and that starts with the same content.
- Update `readme.py` nf version badge validation regexp to accept any signs before version number ([#1613](https://github.com/nf-core/tools/issues/1613))
- Add isort configuration and GitHub workflow ([#1538](https://github.com/nf-core/tools/pull/1538))
- Use black also to format python files in workflows ([#1563](https://github.com/nf-core/tools/pull/1563))
- Add check for mimetype in the `input` parameter. ([#1647](https://github.com/nf-core/tools/issues/1647))
- Check that the singularity and docker tags are parsable. Add `--fail-warned` flag to `nf-core modules lint` ([#1654](https://github.com/nf-core/tools/issues/1654))
- Handle exception in `nf-core modules lint` when process name doesn't start with process ([#1733](https://github.com/nf-core/tools/issues/1733))

### General

- Remove support for Python 3.6 ([#1680](https://github.com/nf-core/tools/pull/1680))
- Add support for Python 3.9 and 3.10 ([#1680](https://github.com/nf-core/tools/pull/1680))
- Invoking Python with optimizations no longer affects the program control flow ([#1685](https://github.com/nf-core/tools/pull/1685))
- Update `readme` to drop `--key` option from `nf-core modules list` and add the new pattern syntax
- Add `--fail-warned` flag to `nf-core lint` to make warnings fail ([#1593](https://github.com/nf-core/tools/pull/1593))
- Add `--fail-warned` flag to pipeline linting workflow ([#1593](https://github.com/nf-core/tools/pull/1593))
- Updated the nf-core package requirements ([#1620](https://github.com/nf-core/tools/pull/1620), [#1757](https://github.com/nf-core/tools/pull/1757), [#1756](https://github.com/nf-core/tools/pull/1756))
- Remove dependency of the mock package and use unittest.mock instead ([#1696](https://github.com/nf-core/tools/pull/1696))
- Fix and improve broken test for Singularity container download ([#1622](https://github.com/nf-core/tools/pull/1622))
- Use [`$XDG_CACHE_HOME`](https://specifications.freedesktop.org/basedir-spec/basedir-spec-latest.html) or `~/.cache` instead of `$XDG_CONFIG_HOME` or `~/config/` as base directory for API cache
- Switch CI to use [setup-nextflow](https://github.com/nf-core/setup-nextflow) action to install Nextflow ([#1650](https://github.com/nf-core/tools/pull/1650))
- Add tests for `nf-core modules update` and `ModulesJson`.
- Add CI for GitLab remote [#1646](https://github.com/nf-core/tools/issues/1646)
- Add `CITATION.cff` [#361](https://github.com/nf-core/tools/issues/361)
- Allow customization of the `nf-core` pipeline template when using `nf-core create` ([#1548](https://github.com/nf-core/tools/issues/1548))
- Add Refgenie integration: updating of nextflow config files with a refgenie database ([#1090](https://github.com/nf-core/tools/pull/1090))
- Fix `--key` option in `nf-core lint` when supplying a module lint test name ([#1681](https://github.com/nf-core/tools/issues/1681))
- Add `no_git=True` when creating a new pipeline and initialising a git repository is not needed in `nf-core lint` and `nf-core bump-version` ([#1709](https://github.com/nf-core/tools/pull/1709))
- Move `strip_ansi_code` function in lint to `utils.py`
- Simplify control flow and don't use equality comparison for `None` and booleans
- Replace use of the deprecated `distutils` Version object with that from `packaging` ([#1735](https://github.com/nf-core/tools/pull/1735))
- Add code to cancel CI run if a new run starts ([#1760](https://github.com/nf-core/tools/pull/1760))
- CI for the API docs generation now uses the ubuntu-latest base image ([#1762](https://github.com/nf-core/tools/pull/1762))
- Add option to hide progress bars in `nf-core lint` and `nf-core modules lint` with `--hide-progress`.

### Modules

- Add `--fix-version` flag to `nf-core modules lint` command to update modules to the latest version ([#1588](https://github.com/nf-core/tools/pull/1588))
- Fix a bug in the regex extracting the version from biocontainers URLs ([#1598](https://github.com/nf-core/tools/pull/1598))
- Update how we interface with git remotes. ([#1626](https://github.com/nf-core/tools/issues/1626))
- Add prompt for module name to `nf-core modules info` ([#1644](https://github.com/nf-core/tools/issues/1644))
- Update docs with example of custom git remote ([#1645](https://github.com/nf-core/tools/issues/1645))
- Command `nf-core modules test` obtains module name suggestions from installed modules ([#1624](https://github.com/nf-core/tools/pull/1624))
- Add `--base-path` flag to `nf-core modules` to specify the base path for the modules in a remote. Also refactored `modules.json` code. ([#1643](https://github.com/nf-core/tools/issues/1643)) Removed after ([#1754](https://github.com/nf-core/tools/pull/1754))
- Rename methods in `ModulesJson` to remove explicit reference to `modules.json`
- Fix inconsistencies in the `--save-diff` flag `nf-core modules update`. Refactor `nf-core modules update` ([#1536](https://github.com/nf-core/tools/pull/1536))
- Fix bug in `ModulesJson.check_up_to_date` causing it to ask for the remote of local modules
- Handle errors when updating module version with `nf-core modules update --fix-version` ([#1671](https://github.com/nf-core/tools/pull/1671))
- Make `nf-core modules update --save-diff` work when files were created or removed ([#1694](https://github.com/nf-core/tools/issues/1694))
- Get the latest common build for Docker and Singularity containers of a module ([#1702](https://github.com/nf-core/tools/pull/1702))
- Add short option for `--no-pull` option in `nf-core modules`
- Add `nf-core modules patch` command ([#1312](https://github.com/nf-core/tools/issues/1312))
- Add support for patch in `nf-core modules update` command ([#1312](https://github.com/nf-core/tools/issues/1312))
- Add support for patch in `nf-core modules lint` command ([#1312](https://github.com/nf-core/tools/issues/1312))
- Add support for custom remotes in `nf-core modules lint` ([#1715](https://github.com/nf-core/tools/issues/1715))
- Make `nf-core modules` commands work with arbitrary git remotes ([#1721](https://github.com/nf-core/tools/issues/1721))
- Add links in `README.md` for `info` and `patch` commands ([#1722](https://github.com/nf-core/tools/issues/1722)])
- Fix misc. issues with `--branch` and `--base-path` ([#1726](https://github.com/nf-core/tools/issues/1726))
- Add `branch` field to module entries in `modules.json` to record what branch a module was installed from ([#1728](https://github.com/nf-core/tools/issues/1728))
- Fix broken link in `nf-core modules info`([#1745](https://github.com/nf-core/tools/pull/1745))
- Fix unbound variable issues and minor refactoring [#1742](https://github.com/nf-core/tools/pull/1742/)
- Recreate modules.json file instead of complaining about incorrectly formatted file. ([#1741](https://github.com/nf-core/tools/pull/1741)
- Add support for patch when creating `modules.json` file ([#1752](https://github.com/nf-core/tools/pull/1752))

## [v2.4.1 - Cobolt Koala Patch](https://github.com/nf-core/tools/releases/tag/2.4) - [2022-05-16]

- Patch release to try to fix the template sync ([#1585](https://github.com/nf-core/tools/pull/1585))
- Avoid persistent temp files from pytests ([#1566](https://github.com/nf-core/tools/pull/1566))
- Add option to trigger sync manually on just nf-core/testpipeline

## [v2.4 - Cobolt Koala](https://github.com/nf-core/tools/releases/tag/2.4) - [2022-05-16]

### Template

- Read entire lines when sniffing the samplesheet format (fix [#1561](https://github.com/nf-core/tools/issues/1561))
- Add actions workflow to respond to `@nf-core-bot fix linting` comments on pipeline PRs
- Fix Prettier formatting bug in completion email HTML template ([#1509](https://github.com/nf-core/tools/issues/1509))
- Fix bug in pipeline readme logo URL
- Set the default DAG graphic output to HTML to have a default that does not depend on Graphviz being installed on the host system ([#1512](https://github.com/nf-core/tools/pull/1512)).
- Removed retry strategy for AWS tests CI, as Nextflow now handles spot instance retries itself
- Add `.prettierignore` file to stop Prettier linting tests from running over test files
- Made module template test command match the default used in `nf-core modules create-test-yml` ([#1562](https://github.com/nf-core/tools/issues/1562))
- Removed black background from Readme badges now that GitHub has a dark mode, added Tower launch badge.
- Don't save md5sum for `versions.yml` when running `nf-core modules create-test-yml` ([#1511](https://github.com/nf-core/tools/pull/1511))

### General

- Add actions workflow to respond to `@nf-core-bot fix linting` comments on nf-core/tools PRs
- Use [`$XDG_CONFIG_HOME`](https://specifications.freedesktop.org/basedir-spec/basedir-spec-latest.html) or `~/.config/nf-core` instead of `~/.nfcore` for API cache (the latter can be safely deleted)
- Consolidate GitHub API calls into a shared function that uses authentication from the [`gh` GitHub cli tool](https://cli.github.com/) or `GITHUB_AUTH_TOKEN` to avoid rate limiting ([#1499](https://github.com/nf-core/tools/pull/1499))
- Add an empty line to `modules.json`, `params.json` and `nextflow-schema.json` when dumping them to avoid prettier errors.
- Remove empty JSON schema definition groups to avoid usage errors ([#1419](https://github.com/nf-core/tools/issues/1419))
- Bumped the minimum version of `rich` from `v10` to `v10.7.0`

### Modules

- Add a new command `nf-core modules mulled` which can generate the name for a multi-tool container image.
- Add a new command `nf-core modules test` which runs pytests locally.
- Print include statement to terminal when `modules install` ([#1520](https://github.com/nf-core/tools/pull/1520))
- Allow follow links when generating `test.yml` file with `nf-core modules create-test-yml` ([1570](https://github.com/nf-core/tools/pull/1570))
- Escaped test run output before logging it, to avoid a rich `MarkupError`

### Linting

- Don't allow a `.nf-core.yaml` file, should be `.yml` ([#1515](https://github.com/nf-core/tools/pull/1515)).
- `shell` blocks now recognised to avoid error `when: condition has too many lines` ([#1557](https://github.com/nf-core/tools/issues/1557))
- Fixed error when using comments after `input` tuple lines ([#1542](https://github.com/nf-core/tools/issues/1542))
- Don't lint the `shell` block when `script` is used ([1558](https://github.com/nf-core/tools/pull/1558))
- Check that `template` is used in `script` blocks
- Tweaks to CLI output display of lint results

## [v2.3.2 - Mercury Vulture Fixed Formatting](https://github.com/nf-core/tools/releases/tag/2.3.2) - [2022-03-24]

Very minor patch release to fix the full size AWS tests and re-run the template sync, which partially failed due to GitHub pull-requests being down at the time of release.

### Template

- Updated the AWS GitHub actions to let nf-core/tower-action use it's defaults for pipeline and git sha ([#1488](https://github.com/nf-core/tools/pull/1488))
- Add prettier editor extension to `gitpod.yml` in template ([#1485](https://github.com/nf-core/tools/pull/1485))
- Remove traces of markdownlint in the template ([#1486](https://github.com/nf-core/tools/pull/1486)
- Remove accidentally added line in `CHANGELOG.md` in the template ([#1487](https://github.com/nf-core/tools/pull/1487))
- Update linting to check that `.editorconfig` is there and `.yamllint.yml` isn't.

## [v2.3.1 - Mercury Vulture Formatting](https://github.com/nf-core/tools/releases/tag/2.3.1) - [2022-03-23]

This patch release is primarily to address problems that we had in the v2.3 release with code linting.
Instead of resolving those specific issues, we chose to replace the linting tools (`markdownlint`, `yamllint`) with a new tool: [_Prettier_](https://prettier.io)

This is a fairly major change and affects a lot of files. However, it will hopefully simplify future usage.
Prettier can auto-format many different file formats (for pipelines the most relevant are markdown and YAML) and is extensible with plugins ([Nextflow](https://github.com/nf-core/prettier-plugin-nextflow), anyone?).
It tends to be a bit less strict than `markdownlint` and `yamllint` and importantly _can fix files for you_ rather than just complaining.

The sync PR may be a little big because of many major changes (whitespace, quotation mark styles etc).
To help with the merge, _**we highly recommend running Prettier on your pipeline's codebase before attempting the template merge**_.
If you take this approach, please copy `.editorconfig` and `.prettierrc.yml` from the template to your pipeline root first,
as they configure the behaviour of Prettier.

To run Prettier, go to the base of the repository where `.editorconfig` and `.prettierrc.yml` are located.
Make sure your `git status` is clean so that the changes don't affect anything you're working on and run:

```bash
prettier --write .
```

This runs Prettier and tells it to fix any issues it finds in place.

Please note that there are many excellent integrations for Prettier available, for example VSCode can be set up to automatically format files on save.

### Template

- Replace `markdownlint` and `yamllint` with [_Prettier_](https://prettier.io) for linting formatting / whitespace ([#1470](https://github.com/nf-core/tools/pull/1470))
- Add CI test using `editorconfig-checker` for other file types to look for standardised indentation and formatting ([#1476](https://github.com/nf-core/tools/pull/1476))
- Add md5sum check of `versions.yml` to `test.yml` on the modules template.
- Update bundled module wrappers to latest versions ([#1462](https://github.com/nf-core/tools/pull/1462))
- Renamed `assets/multiqc_config.yaml` to `assets/multiqc_config.yml` (`yml` not `yaml`) ([#1471](https://github.com/nf-core/tools/pull/1471))

### General

- Convert nf-core/tools API / lint test documentation to MyST ([#1245](https://github.com/nf-core/tools/pull/1245))
- Build documentation for the `nf-core modules lint` tests ([#1250](https://github.com/nf-core/tools/pull/1250))
- Fix some colours in the nf-core/tools API docs ([#1467](https://github.com/nf-core/tools/pull/1467))
- Install tools inside GitPod Docker using the repo itself and not from Conda.
- Rewrite GitHub Actions workflow for publishing the GitPod Docker image.
- Improve config for PyTest so that you can run `pytest` instead of `pytest tests/` ([#1461](https://github.com/nf-core/tools/pull/1461))
- New pipeline lint test `multiqc_config` that checks YAML structure instead of basic file contents ([#1461](https://github.com/nf-core/tools/pull/1461))
- Updates to the GitPod docker image to install the latest version of nf-core/tools

## [v2.3 - Mercury Vulture](https://github.com/nf-core/tools/releases/tag/2.3) - [2022-03-15]

### Template

- Removed mention of `--singularity_pull_docker_container` in pipeline `README.md`
- Replaced equals with ~ in nf-core headers, to stop false positive unresolved conflict errors when committing with VSCode.
- Add retry strategy for AWS megatests after releasing [nf-core/tower-action v2.2](https://github.com/nf-core/tower-action/releases/tag/v2.2)
- Added `.nf-core.yml` file with `repository_type: pipeline` for modules commands
- Update igenomes path to the `BWAIndex` to fetch the whole `version0.6.0` folder instead of only the `genome.fa` file
- Remove pinned Node version in the GitHub Actions workflows, to fix errors with `markdownlint`
- Bumped `nf-core/tower-action` to `v3` and removed `pipeline` and `revision` from the AWS workflows, which were not needed
- Add yamllint GitHub Action.
- Add `.yamllint.yml` to avoid line length and document start errors ([#1407](https://github.com/nf-core/tools/issues/1407))
- Add `--publish_dir_mode` back into the pipeline template ([nf-core/rnaseq#752](https://github.com/nf-core/rnaseq/issues/752#issuecomment-1039451607))
- Add optional loading of of pipeline-specific institutional configs to `nextflow.config`
- Make `--outdir` a mandatory parameter ([nf-core/tools#1415](https://github.com/nf-core/tools/issues/1415))
- Add pipeline description and authors between triple quotes to avoid errors with apostrophes ([#2066](https://github.com/nf-core/tools/pull/2066), [#2104](https://github.com/nf-core/tools/pull/2104))

### General

- Updated `nf-core download` to work with latest DSL2 syntax for containers ([#1379](https://github.com/nf-core/tools/issues/1379))
- Made `nf-core modules create` detect repository type with explicit `.nf-core.yml` instead of random readme stuff ([#1391](https://github.com/nf-core/tools/pull/1391))
- Added a Gitpod environment and Dockerfile ([#1384](https://github.com/nf-core/tools/pull/1384))
  - Adds conda, Nextflow, nf-core, pytest-workflow, mamba, and pip to base Gitpod Docker image.
  - Adds GH action to build and push Gitpod Docker image.
  - Adds Gitpod environment to template.
  - Adds Gitpod environment to tools with auto build of nf-core tool.
- Shiny new command-line help formatting ([#1403](https://github.com/nf-core/tools/pull/1403))
- Call the command line help with `-h` as well as `--help` (was formerly just the latter) ([#1404](https://github.com/nf-core/tools/pull/1404))
- Add `.yamllint.yml` config file to avoid line length and document start errors in the tools repo itself.
- Switch to `yamllint-github-action`to be able to configure yaml lint exceptions ([#1404](https://github.com/nf-core/tools/issues/1413))
- Prevent module linting KeyError edge case ([#1321](https://github.com/nf-core/tools/issues/1321))
- Bump-versions: Don't trim the trailing newline on files, causes editorconfig linting to fail ([#1265](https://github.com/nf-core/tools/issues/1265))
- Handle exception in `nf-core list` when a broken git repo is found ([#1273](https://github.com/nf-core/tools/issues/1273))
- Updated URL for pipeline lint test docs ([#1348](https://github.com/nf-core/tools/issues/1348))
- Updated `nf-core create` to tolerate failures and retry when fetching pipeline logos from the website ([#1369](https://github.com/nf-core/tools/issues/1369))
- Modified the CSS overriding `sphinx_rtd_theme` default colors to fix some glitches in the API documentation ([#1294](https://github.com/nf-core/tools/issues/1294))

### Modules

- New command `nf-core modules info` that prints nice documentation about a module to the terminal :sparkles: ([#1427](https://github.com/nf-core/tools/issues/1427))
- Linting a pipeline now fails instead of warning if a local copy of a module does not match the remote ([#1313](https://github.com/nf-core/tools/issues/1313))
- Fixed linting bugs where warning was incorrectly generated for:
  - `Module does not emit software version`
  - `Container versions do not match`
  - `input:` / `output:` not being specified in module
  - Allow for containers from other biocontainers resource as defined [here](https://github.com/nf-core/modules/blob/cde237e7cec07798e5754b72aeca44efe89fc6db/modules/cat/fastq/main.nf#L7-L8)
- Fixed traceback when using `stageAs` syntax as defined [here](https://github.com/nf-core/modules/blob/cde237e7cec07798e5754b72aeca44efe89fc6db/modules/cat/fastq/main.nf#L11)
- Added `nf-core schema docs` command to output pipline parameter documentation in Markdown format for inclusion in GitHub and other documentation systems ([#741](https://github.com/nf-core/tools/issues/741))
- Allow conditional process execution from the configuration file ([#1393](https://github.com/nf-core/tools/pull/1393))
- Add linting for when condition([#1397](https://github.com/nf-core/tools/pull/1397))
- Added modules ignored table to `nf-core modules bump-versions`. ([#1234](https://github.com/nf-core/tools/issues/1234))
- Added `--conda-package-version` flag for specifying version of conda package in `nf-core modules create`. ([#1238](https://github.com/nf-core/tools/issues/1238))
- Add option of writing diffs to file in `nf-core modules update` using either interactive prompts or the new `--diff-file` flag.
- Fixed edge case where module names that were substrings of other modules caused both to be installed ([#1380](https://github.com/nf-core/tools/issues/1380))
- Tweak handling of empty files when generating the test YAML ([#1376](https://github.com/nf-core/tools/issues/1376))
  - Fail linting if a md5sum for an empty file is found (instead of a warning)
  - Don't skip the md5 when generating a test file if an empty file is found (so that linting fails and can be manually checked)
- Linting checks test files for `TODO` statements as well as the main module code ([#1271](https://github.com/nf-core/tools/issues/1271))
- Handle error if `manifest` isn't set in `nextflow.config` ([#1418](https://github.com/nf-core/tools/issues/1418))

## [v2.2 - Lead Liger](https://github.com/nf-core/tools/releases/tag/2.2) - [2021-12-14]

### Template

- Update repo logos to utilize [GitHub's `#gh-light/dark-mode-only`](https://docs.github.com/en/github/writing-on-github/getting-started-with-writing-and-formatting-on-github/basic-writing-and-formatting-syntax#specifying-the-theme-an-image-is-shown-to), to switch between logos optimized for light or dark themes. The old repo logos have to be removed (in `docs/images` and `assets/`).
- Deal with authentication with private repositories
- Bump minimun Nextflow version to 21.10.3
- Convert pipeline template to updated Nextflow DSL2 syntax
- Solve circular import when importing `nf_core.modules.lint`
- Disable cache in `nf_core.utils.fetch_wf_config` while performing `test_wf_use_local_configs`.
- Modify software version channel handling to support multiple software version emissions (e.g. from mulled containers), and multiple software versions.
- Update `dumpsoftwareversion` module to correctly report versions with trailing zeros.
- Remove `params.hostnames` from the pipeline template ([#1304](https://github.com/nf-core/tools/issues/1304))
- Update `.gitattributes` to mark installed modules and subworkflows as `linguist-generated` ([#1311](https://github.com/nf-core/tools/issues/1311))
- Adding support for [Julia](https://julialang.org) package environments to `nextflow.config`([#1317](https://github.com/nf-core/tools/pull/1317))
- New YAML issue templates for pipeline bug reports and feature requests, with a much richer interface ([#1165](https://github.com/nf-core/tools/pull/1165))
- Update AWS test GitHub Actions to use v2 of [nf-core/tower-action](https://github.com/nf-core/tower-action)
- Post linting comment even when `linting.yml` fails
- Update `CONTRIBUTION.md` bullets to remove points related to `scrape_software_versions.py`
- Update AWS test to set Nextflow version to 21.10.3

### General

- Made lint check for parameters defaults stricter [[#992](https://github.com/nf-core/tools/issues/992)]
  - Default values in `nextflow.config` must match the defaults given in the schema (anything with `{` in, or in `main.nf` is ignored)
  - Defaults in `nextflow.config` must now match the variable _type_ specified in the schema
  - If you want the parameter to not have a default value, use `null`
  - Strings set to `false` or an empty string in `nextflow.config` will now fail linting
- Bump minimun Nextflow version to 21.10.3
- Changed `questionary` `ask()` to `unsafe_ask()` to not catch `KeyboardInterupts` ([#1237](https://github.com/nf-core/tools/issues/1237))
- Fixed bug in `nf-core launch` due to revisions specified with `-r` not being added to nextflow command. ([#1246](https://github.com/nf-core/tools/issues/1246))
- Update regex in `readme` test of `nf-core lint` to agree with the pipeline template ([#1260](https://github.com/nf-core/tools/issues/1260))
- Update 'fix' message in `nf-core lint` to conform to the current command line options. ([#1259](https://github.com/nf-core/tools/issues/1259))
- Fixed bug in `nf-core list` when `NXF_HOME` is set
- Run CI test used to create and lint/run the pipeline template with minimum and latest edge release of NF ([#1304](https://github.com/nf-core/tools/issues/1304))
- New YAML issue templates for tools bug reports and feature requests, with a much richer interface ([#1165](https://github.com/nf-core/tools/pull/1165))
- Handle synax errors in Nextflow config nicely when running `nf-core schema build` ([#1267](https://github.com/nf-core/tools/pull/1267))
- Erase temporary files and folders while performing Python tests (pytest)
- Remove base `Dockerfile` used for DSL1 pipeline container builds
- Run tests with Python 3.10
- [#1363](https://github.com/nf-core/tools/pull/1363) Fix tools CI workflow nextflow versions.

### Modules

- Fixed typo in `modules_utils.py`.
- Fixed failing lint test when process section was missing from module. Also added the local failing tests to the warned section of the output table. ([#1235](https://github.com/nf-core/tools/issues/1235))
- Added `--diff` flag to `nf-core modules update` which shows the diff between the installed files and the versions
- Update `nf-core modules create` help texts which were not changed with the introduction of the `--dir` flag
- Check if README is from modules repo
- Update module template to DSL2 v2.0 (remove `functions.nf` from modules template and updating `main.nf` ([#1289](https://github.com/nf-core/tools/pull/))
- Substitute get process/module name custom functions in module `main.nf` using template replacement ([#1284](https://github.com/nf-core/tools/issues/1284))
- Check test YML file for md5sums corresponding to empty files ([#1302](https://github.com/nf-core/tools/issues/1302))
- Exit with an error if empty files are found when generating the test YAML file ([#1302](https://github.com/nf-core/tools/issues/1302))

## [v2.1 - Zinc Zebra](https://github.com/nf-core/tools/releases/tag/2.1) - [2021-07-27]

### Template

- Correct regex pattern for file names in `nextflow_schema.json`
- Remove `.` from nf-core/tools command examples
- Update Nextflow installation link in pipeline template ([#1201](https://github.com/nf-core/tools/issues/1201))
- Command `hostname` is not portable [[#1212](https://github.com/nf-core/tools/pull/1212)]
- Changed how singularity and docker links are written in template to avoid duplicate links

### General

- Changed names of some flags with `-r` as short options to make the flags more consistent between commands.

### Modules

- Added consistency checks between installed modules and `modules.json` ([#1199](https://github.com/nf-core/tools/issues/1199))
- Added support excluding or specifying version of modules in `.nf-core.yml` when updating with `nf-core modules install --all` ([#1204](https://github.com/nf-core/tools/issues/1204))
- Created `nf-core modules update` and removed updating options from `nf-core modules install`
- Added missing function call to `nf-core lint` ([#1198](https://github.com/nf-core/tools/issues/1198))
- Fix `nf-core lint` not filtering modules test when run with `--key` ([#1203](https://github.com/nf-core/tools/issues/1203))
- Fixed `nf-core modules install` not working when installing from branch with `-b` ([#1218](https://github.com/nf-core/tools/issues/1218))
- Added prompt to choose between updating all modules or named module in `nf-core modules update`
- Check if modules is installed before trying to update in `nf-core modules update`
- Verify that a commit SHA provided with `--sha` exists for `install/update` commands
- Add new-line to `main.nf` after `bump-versions` command to make ECLint happy

## [v2.0.1 - Palladium Platypus Junior](https://github.com/nf-core/tools/releases/tag/2.0.1) - [2021-07-13]

### Template

- Critical tweak to add `--dir` declaration to `nf-core lint` GitHub Actions `linting.yml` workflow

### General

- Add `--dir` declaration to `nf-core sync` GitHub Actions `sync.yml` workflow

## [v2.0 - Palladium Platypus](https://github.com/nf-core/tools/releases/tag/2.0) - [2021-07-13]

### :warning: Major enhancements & breaking changes

This marks the first Nextflow DSL2-centric release of `tools` which means that some commands won't work in full with DSL1 pipelines anymore. Please use a `v1.x` version of `tools` for such pipelines or better yet join us to improve our DSL2 efforts! Here are the most important changes:

- The pipeline template has been completely re-written in DSL2
- A module template has been added to auto-create best-practice DSL2 modules to speed up development
- A whole suite of commands have been added to streamline the creation, installation, removal, linting and version bumping of DSL2 modules either installed within pipelines or the nf-core/modules repo

### Template

- Move TODO item of `contains:` map in a YAML string [[#1082](https://github.com/nf-core/tools/issues/1082)]
- Trigger AWS tests via Tower API [[#1160](https://github.com/nf-core/tools/pull/1160)]

### General

- Fixed a bug in the Docker image build for tools that failed due to an extra hyphen. [[#1069](https://github.com/nf-core/tools/pull/1069)]
- Regular release sync fix - this time it was to do with JSON serialisation [[#1072](https://github.com/nf-core/tools/pull/1072)]
- Fixed bug in schema validation that ignores upper/lower-case typos in parameters [[#1087](https://github.com/nf-core/tools/issues/1087)]
- Bugfix: Download should use path relative to workflow for configs
- Remove lint checks for files related to conda and docker as not needed anymore for DSL2
- Removed `params_used` lint check because of incompatibility with DSL2
- Added`modules bump-versions` command to `README.md`
- Update docs for v2.0 release

### Modules

- Update comment style of modules `functions.nf` template file [[#1076](https://github.com/nf-core/tools/issues/1076)]
- Changed working directory to temporary directory for `nf-core modules create-test-yml` [[#908](https://github.com/nf-core/tools/issues/908)]
- Use Biocontainers API instead of quayi.io API for `nf-core modules create` [[#875](https://github.com/nf-core/tools/issues/875)]
- Update `nf-core modules install` to handle different versions of modules [#1116](https://github.com/nf-core/tools/pull/1116)
- Added `nf-core modules bump-versions` command to update all versions in the `nf-core/modules` repository [[#1123](https://github.com/nf-core/tools/issues/1123)]
- Updated `nf-core modules lint` to check whether a `git_sha` exists in the `modules.json` file or whether a new version is available [[#1114](https://github.com/nf-core/tools/issues/1114)]
- Refactored `nf-core modules` command into one file per command [#1124](https://github.com/nf-core/tools/pull/1124)
- Updated `nf-core modules remove` to also remove entry in `modules.json` file ([#1115](https://github.com/nf-core/tools/issues/1115))
- Bugfix: Interactive prompt for `nf-core modules install` was receiving too few arguments
- Added progress bar to creation of 'modules.json'
- Updated `nf-core modules list` to show versions of local modules
- Improved exit behavior by replacing `sys.exit` with exceptions
- Updated `nf-core modules remove` to remove module entry in `modules.json` if module directory is missing
- Create extra tempdir as work directory for `nf-core modules create-test-yml` to avoid adding the temporary files to the `test.yml`
- Refactored passing of command line arguments to `nf-core` commands and subcommands ([#1139](https://github.com/nf-core/tools/issues/1139), [#1140](https://github.com/nf-core/tools/issues/1140))
- Check for `modules.json` for entries of modules that are not actually installed in the pipeline [[#1141](https://github.com/nf-core/tools/issues/1141)]
- Added `<keywords>` argument to `nf-core modules list` for filtering the listed modules. ([#1139](https://github.com/nf-core/tools/issues/1139)
- Added support for a `bump-versions` configuration file [[#1142](https://github.com/nf-core/tools/issues/1142)]
- Fixed `nf-core modules create-test-yml` so it doesn't break when the output directory is supplied [[#1148](https://github.com/nf-core/tools/issues/1148)]
- Updated `nf-core modules lint` to work with new directory structure [[#1159](https://github.com/nf-core/tools/issues/1159)]
- Updated `nf-core modules install` and `modules.json` to work with new directory structure ([#1159](https://github.com/nf-core/tools/issues/1159))
- Updated `nf-core modules remove` to work with new directory structure [[#1159](https://github.com/nf-core/tools/issues/1159)]
- Restructured code and removed old table style in `nf-core modules list`
- Fixed bug causing `modules.json` creation to loop indefinitly
- Added `--all` flag to `nf-core modules install`
- Added `remote` and `local` subcommands to `nf-core modules list`
- Fix bug due to restructuring in modules template
- Added checks for verifying that the remote repository is well formed
- Added checks to `ModulesCommand` for verifying validity of remote repositories
- Misc. changes to `modules install`: check that module exist in remote, `--all` is has `--latest` by default.

#### Sync

- Don't set the default value to `"null"` when a parameter is initialised as `null` in the config [[#1074](https://github.com/nf-core/tools/pull/1074)]

#### Tests

- Added a test for the `version_consistency` lint check
- Refactored modules tests into separate files, and removed direct comparisons with number of tests in `lint` tests ([#1158](https://github.com/nf-core/tools/issues/1158))

## [v1.14 - Brass Chicken :chicken:](https://github.com/nf-core/tools/releases/tag/1.14) - [2021-05-11]

### Template

- Add the implicit workflow declaration to `main.nf` DSL2 template [[#1056](https://github.com/nf-core/tools/issues/1056)]
- Fixed an issue regarding explicit disabling of unused container engines [[#972](https://github.com/nf-core/tools/pull/972)]
- Removed trailing slash from `params.igenomes_base` to yield valid s3 paths (previous paths work with Nextflow but not aws cli)
- Added a timestamp to the trace + timetime + report + dag filenames to fix overwrite issue on AWS
- Rewrite the `params_summary_log()` function to properly ignore unset params and have nicer formatting [[#971](https://github.com/nf-core/tools/issues/971)]
- Fix overly strict `--max_time` formatting regex in template schema [[#973](https://github.com/nf-core/tools/issues/973)]
- Convert `d` to `day` in the `cleanParameters` function to make Duration objects like `2d` pass the validation [[#858](https://github.com/nf-core/tools/issues/858)]
- Added nextflow version to quick start section and adjusted `nf-core bump-version` [[#1032](https://github.com/nf-core/tools/issues/1032)]
- Use latest stable Nextflow version `21.04.0` for CI tests instead of the `-edge` release

### Download

- Fix bug in `nf-core download` where image names were getting a hyphen in `nf-core` which was breaking things.
- Extensive new interactive prompts for all command line flags [[#1027](https://github.com/nf-core/tools/issues/1027)]
  - It is now recommended to run `nf-core download` without any cli options and follow prompts (though flags can be used to run non-interactively if you wish)
- New helper code to set `$NXF_SINGULARITY_CACHEDIR` and add to `.bashrc` if desired [[#1027](https://github.com/nf-core/tools/issues/1027)]

### Launch

- Strip values from `nf-core launch` web response which are `False` and have no default in the schema [[#976](https://github.com/nf-core/tools/issues/976)]
- Improve API caching code when polling the website, fixes noisy log message when waiting for a response [[#1029](https://github.com/nf-core/tools/issues/1029)]
- New interactive prompts for pipeline name [[#1027](https://github.com/nf-core/tools/issues/1027)]

### Modules

- Added `tool_name_underscore` to the module template to allow TOOL_SUBTOOL in `main.nf` [[#1011](https://github.com/nf-core/tools/issues/1011)]
- Added `--conda-name` flag to `nf-core modules create` command to allow sidestepping questionary [[#988](https://github.com/nf-core/tools/issues/988)]
- Extended `nf-core modules lint` functionality to check tags in `test.yml` and to look for a entry in the `pytest_software.yml` file
- Update `modules` commands to use new test tag format `tool/subtool`
- New modules lint test comparing the `functions.nf` file to the template version
- Modules installed from alternative sources are put in folders based on the name of the source repository

### Linting

- Fix bug in nf-core lint config skipping for the `nextflow_config` test [[#1019](https://github.com/nf-core/tools/issues/1019)]
- New `-k`/`--key` cli option for `nf-core lint` to allow you to run only named lint tests, for faster local debugging
- Merge markers lint test - ignore binary files, allow config to ignore specific files [[#1040](https://github.com/nf-core/tools/pull/1040)]
- New lint test to check if all defined pipeline parameters are mentioned in `main.nf` [[#1038](https://github.com/nf-core/tools/issues/1038)]
- Added fix to remove warnings about params that get converted from camelCase to camel-case [[#1035](https://github.com/nf-core/tools/issues/1035)]
- Added pipeline schema lint checks for missing parameter description and parameters outside of groups [[#1017](https://github.com/nf-core/tools/issues/1017)]

### General

- Try to fix the fix for the automated sync when we submit too many PRs at once [[#970](https://github.com/nf-core/tools/issues/970)]
- Rewrite how the tools documentation is deployed to the website, to allow multiple versions
- Created new Docker image for the tools cli package - see installation docs for details [[#917](https://github.com/nf-core/tools/issues/917)]
- Ignore permission errors for setting up requests cache directories to allow starting with an invalid or read-only `HOME` directory

## [v1.13.3 - Copper Crocodile Resurrection :crocodile:](https://github.com/nf-core/tools/releases/tag/1.13.2) - [2021-03-24]

- Running tests twice with `nf-core modules create-test-yml` to catch unreproducible md5 sums [[#890](https://github.com/nf-core/tools/issues/890)]
- Fix sync error again where the Nextflow edge release needs to be used for some pipelines
- Fix bug with `nf-core lint --release` (`NameError: name 'os' is not defined`)
- Added linebreak to linting comment so that markdown header renders on PR comment properly
- `nf-core modules create` command - if no bioconda package is found, prompt user for a different bioconda package name
- Updated module template `main.nf` with new test data paths

## [v1.13.2 - Copper Crocodile CPR :crocodile: :face_with_head_bandage:](https://github.com/nf-core/tools/releases/tag/1.13.2) - [2021-03-23]

- Make module template pass the EC linter [[#953](https://github.com/nf-core/tools/pull/953)]
- Added better logging message if a user doesn't specificy the directory correctly with `nf-core modules` commands [[#942](https://github.com/nf-core/tools/pull/942)]
- Fixed parameter validation bug caused by JSONObject [[#937](https://github.com/nf-core/tools/issues/937)]
- Fixed template creation error regarding file permissions [[#932](https://github.com/nf-core/tools/issues/932)]
- Split the `create-lint-wf` tests up into separate steps in GitHub Actions to make the CI results easier to read
- Added automated PR comments to the Markdown, YAML and Python lint CI tests to explain failures (tools and pipeline template)
- Make `nf-core lint` summary table borders coloured according to overall pass / fail status
- Attempted a fix for the automated sync when we submit too many PRs at once [[#911](https://github.com/nf-core/tools/issues/911)]

## [v1.13.1 - Copper Crocodile Patch :crocodile: :pirate_flag:](https://github.com/nf-core/tools/releases/tag/1.13.1) - [2021-03-19]

- Fixed bug in pipeline linting markdown output that gets posted to PR comments [[#914]](https://github.com/nf-core/tools/issues/914)
- Made text for the PR branch CI check less verbose with a TLDR in bold at the top
- A number of minor tweaks to the new `nf-core modules lint` code

## [v1.13 - Copper Crocodile](https://github.com/nf-core/tools/releases/tag/1.13) - [2021-03-18]

### Template

- **Major new feature** - Validation of pipeline parameters [[#426]](https://github.com/nf-core/tools/issues/426)
  - The addition runs as soon as the pipeline launches and checks the pipeline input parameters two main things:
    - No parameters are supplied that share a name with core Nextflow options (eg. `--resume` instead of `-resume`)
    - Supplied parameters validate against the pipeline JSON schema (eg. correct variable types, required values)
  - If either parameter validation fails or the pipeline has errors, a warning is given about any unexpected parameters found which are not described in the pipeline schema.
  - This behaviour can be disabled by using `--validate_params false`
- Added profiles to support the [Charliecloud](https://hpc.github.io/charliecloud/) and [Shifter](https://nersc.gitlab.io/development/shifter/how-to-use/) container engines [[#824](https://github.com/nf-core/tools/issues/824)]
  - Note that Charliecloud requires Nextflow version `v21.03.0-edge` or later.
- Profiles for container engines now explicitly _disable_ all other engines [[#867](https://github.com/nf-core/tools/issues/867)]
- Fixed typo in nf-core-lint CI that prevented the markdown summary from being automatically posted on PRs as a comment.
- Changed default for `--input` from `data/*{1,2}.fastq.gz` to `null`, as this is now validated by the schema as a required value.
- Removed support for `--name` parameter for custom run names.
  - The same functionality for MultiQC still exists with the core Nextflow `-name` option.
- Added to template docs about how to identify process name for resource customisation
- The parameters `--max_memory` and `--max_time` are now validated against a regular expression [[#793](https://github.com/nf-core/tools/issues/793)]
  - Must be written in the format `123.GB` / `456.h` with any of the prefixes listed in the [Nextflow docs](https://www.nextflow.io/docs/latest/process.html#memory)
  - Bare numbers no longer allowed, avoiding people from trying to specify GB and actually specifying bytes.
- Switched from cookiecutter to Jinja2 [[#880]](https://github.com/nf-core/tools/pull/880)
- Finally dropped the wonderful [cookiecutter](https://github.com/cookiecutter/cookiecutter) library that was behind the first pipeline template that led to nf-core [[#880](https://github.com/nf-core/tools/pull/880)]
  - Now rendering templates directly using [Jinja](https://jinja.palletsprojects.com/), which is what cookiecutter was doing anyway

### Modules

Initial addition of a number of new helper commands for working with DSL2 modules:

- `modules list` - List available modules
- `modules install` - Install a module from nf-core/modules
- `modules remove` - Remove a module from a pipeline
- `modules create` - Create a module from the template
- `modules create-test-yml` - Create the `test.yml` file for a module with md5 sums, tags, commands and names added
- `modules lint` - Check a module against nf-core guidelines

You can read more about each of these commands in the main tools documentation (see `README.md` or <https://nf-co.re/tools>)

### Tools helper code

- Fixed some bugs in the command line interface for `nf-core launch` and improved formatting [[#829](https://github.com/nf-core/tools/pull/829)]
- New functionality for `nf-core download` to make it compatible with DSL2 pipelines [[#832](https://github.com/nf-core/tools/pull/832)]
  - Singularity images in module files are now discovered and fetched
  - Direct downloads of Singularity images in python allowed (much faster than running `singularity pull`)
  - Downloads now work with `$NXF_SINGULARITY_CACHEDIR` so that pipelines sharing containers have efficient downloads
- Changed behaviour of `nf-core sync` command [[#787](https://github.com/nf-core/tools/issues/787)]
  - Instead of opening or updating a PR from `TEMPLATE` directly to `dev`, a new branch is now created from `TEMPLATE` and a PR opened from this to `dev`.
  - This is to make it easier to fix merge conflicts without accidentally bringing the entire pipeline history back into the `TEMPLATE` branch (which makes subsequent sync merges much more difficult)

### Linting

- Major refactor and rewrite of pipieline linting code
  - Much better code organisation and maintainability
  - New automatically generated documentation using Sphinx
  - Numerous new tests and functions, removal of some unnecessary tests
- Added lint check for merge markers [[#321]](https://github.com/nf-core/tools/issues/321)
- Added new option `--fix` to automatically correct some problems detected by linting
- Added validation of default params to `nf-core schema lint` [[#823](https://github.com/nf-core/tools/issues/823)]
- Added schema validation of GitHub action workflows to lint function [[#795](https://github.com/nf-core/tools/issues/795)]
- Fixed bug in schema title and description validation
- Added second progress bar for conda dependencies lint check, as it can be slow [[#299](https://github.com/nf-core/tools/issues/299)]
- Added new lint test to check files that should be unchanged from the pipeline.
- Added the possibility to ignore lint tests using a `nf-core-lint.yml` config file [[#809](https://github.com/nf-core/tools/pull/809)]

## [v1.12.1 - Silver Dolphin](https://github.com/nf-core/tools/releases/tag/1.12.1) - [2020-12-03]

### Template

- Finished switch from `$baseDir` to `$projectDir` in `iGenomes.conf` and `main.nf`
  - Main fix is for `smail_fields` which was a bug introduced in the previous release. Sorry about that!
- Ported a number of small content tweaks from nf-core/eager to the template [[#786](https://github.com/nf-core/tools/issues/786)]
  - Better contributing documentation, more placeholders in documentation files, more relaxed markdownlint exceptions for certain HTML tags, more content for the PR and issue templates.

### Tools helper code

- Pipeline schema: make parameters of type `range` to `number`. [[#738](https://github.com/nf-core/tools/issues/738)]
- Respect `$NXF_HOME` when looking for pipelines with `nf-core list` [[#798](https://github.com/nf-core/tools/issues/798)]
- Swapped PyInquirer with questionary for command line questions in `launch.py` [[#726](https://github.com/nf-core/tools/issues/726)]
  - This should fix conda installation issues that some people had been hitting
  - The change also allows other improvements to the UI
- Fix linting crash when a file deleted but not yet staged in git [[#796](https://github.com/nf-core/tools/issues/796)]

## [v1.12 - Mercury Weasel](https://github.com/nf-core/tools/releases/tag/1.12) - [2020-11-19]

### Tools helper code

- Updated `nf_core` documentation generator for building [https://nf-co.re/tools-docs/](https://nf-co.re/tools-docs/)

### Template

- Make CI comments work with PRs from forks [[#765](https://github.com/nf-core/tools/issues/765)]
  - Branch protection and linting results should now show on all PRs
- Updated GitHub issue templates, which had stopped working
- Refactored GitHub Actions so that the AWS full-scale tests are triggered after docker build is finished
  - DockerHub push workflow split into two - one for dev, one for releases
- Updated actions to no longer use `set-env` which is now depreciating [[#739](https://github.com/nf-core/tools/issues/739)]
- Added config import for `test_full` in `nextflow.config`
- Switched depreciated `$baseDir` to `$projectDir`
- Updated minimum Nextflow version to `20.04.10`
- Make Nextflow installation less verbose in GitHub Actions [[#780](https://github.com/nf-core/tools/pull/780)]

### Linting

- Updated code to display colours in GitHub Actions log output
- Allow tests to pass with `dev` version of nf-core/tools (previous failure due to base image version)
- Lint code no longer tries to post GitHub PR comments. This is now done in a GitHub Action only.

## [v1.11 - Iron Tiger](https://github.com/nf-core/tools/releases/tag/1.11) - [2020-10-27]

### Template

- Fix command error in `awstest.yml` GitHub Action workflow.
- Allow manual triggering of AWS test GitHub Action workflows.
- Remove TODO item, which was proposing the usage of additional files beside `usage.md` and `output.md` for documentation.
- Added a Podman profile, which enables Podman as container.
- Updated linting for GitHub actions AWS tests workflows.

### Linting

- Made a base-level `Dockerfile` a warning instead of failure
- Added a lint failure if the old `bin/markdown_to_html.r` script is found
- Update `rich` package dependency and use new markup escaping to change `[[!]]` back to `[!]` again

### Other

- Pipeline sync - fetch full repo when checking out before sync
- Sync - Add GitHub actions manual trigger option

## [v1.10.2 - Copper Camel _(brought back from the dead)_](https://github.com/nf-core/tools/releases/tag/1.10.2) - [2020-07-31]

Second patch release to address some small errors discovered in the pipeline template.
Apologies for the inconvenience.

- Fix syntax error in `/push_dockerhub.yml` GitHub Action workflow
- Change `params.readPaths` -> `params.input_paths` in `test_full.config`
- Check results when posting the lint results as a GitHub comment
  - This feature is unfortunately not possible when making PRs from forks outside of the nf-core organisation for now.
- More major refactoring of the automated pipeline sync
  - New GitHub Actions matrix parallelisation of sync jobs across pipelines [[#673](https://github.com/nf-core/tools/issues/673)]
  - Removed the `--all` behaviour from `nf-core sync` as we no longer need it
  - Sync now uses a new list of pipelines on the website which does not include archived pipelines [[#712](https://github.com/nf-core/tools/issues/712)]
  - When making a PR it checks if a PR already exists - if so it updates it [[#710](https://github.com/nf-core/tools/issues/710)]
  - More tests and code refactoring for more stable code. Hopefully fixes 404 error [[#711](https://github.com/nf-core/tools/issues/711)]

## [v1.10.1 - Copper Camel _(patch)_](https://github.com/nf-core/tools/releases/tag/1.10.1) - [2020-07-30]

Patch release to fix the automatic template synchronisation, which failed in the v1.10 release.

- Improved logging: `nf-core --log-file log.txt` now saves a verbose log to disk.
- nf-core/tools GitHub Actions pipeline sync now uploads verbose log as an artifact.
- Sync - fixed several minor bugs, made logging less verbose.
- Python Rich library updated to `>=4.2.1`
- Hopefully fix git config for pipeline sync so that commit comes from @nf-core-bot
- Fix sync auto-PR text indentation so that it doesn't all show as code
- Added explicit flag `--show-passed` for `nf-core lint` instead of taking logging verbosity

## [v1.10 - Copper Camel](https://github.com/nf-core/tools/releases/tag/1.10) - [2020-07-30]

### Pipeline schema

This release of nf-core/tools introduces a major change / new feature: pipeline schema.
These are [JSON Schema](https://json-schema.org/) files that describe all of the parameters for a given
pipeline with their ID, a description, a longer help text, an optional default value, a variable _type_
(eg. `string` or `boolean`) and more.

The files will be used in a number of places:

- Automatic validation of supplied parameters when running pipelines
  - Pipeline execution can be immediately stopped if a required `param` is missing,
    or does not conform to the patterns / allowed values in the schema.
- Generation of pipeline command-line help
  - Running `nextflow run <pipeline> --help` will use the schema to generate a help text automatically
- Building online documentation on the [nf-core website](https://nf-co.re)
- Integration with 3rd party graphical user interfaces

To support these new schema files, nf-core/tools now comes with a new set of commands: `nf-core schema`.

- Pipeline schema can be generated or updated using `nf-core schema build` - this takes the parameters from
  the pipeline config file and prompts the developer for any mismatch between schema and pipeline.
  - Once a skeleton Schema file has been built, the command makes use of a new nf-core website tool to provide
    a user friendly graphical interface for developers to add content to their schema: [https://nf-co.re/pipeline_schema_builder](https://nf-co.re/pipeline_schema_builder)
- Pipelines will be automatically tested for valid schema that describe all pipeline parameters using the
  `nf-core schema lint` command (also included as part of the main `nf-core lint` command).
- Users can validate their set of pipeline inputs using the `nf-core schema validate` command.

In addition to the new schema commands, the `nf-core launch` command has been completely rewritten from
scratch to make use of the new pipeline schema. This command can use either an interactive command-line
prompt or a rich web interface to help users set parameters for a pipeline run.

The parameter descriptions and help text are fully used and embedded into the launch interfaces to make
this process as user-friendly as possible. We hope that it's particularly well suited to those new to nf-core.

Whilst we appreciate that this new feature will add a little work for pipeline developers, we're excited at
the possibilities that it brings. If you have any feedback or suggestions, please let us know either here on
GitHub or on the nf-core [`#json-schema` Slack channel](https://nfcore.slack.com/channels/json-schema).

### Python code formatting

We have adopted the use of the [Black Python code formatter](https://black.readthedocs.io/en/stable/).
This ensures a harmonised code formatting style throughout the package, from all contributors.
If you are editing any Python code in nf-core/tools you must now pass the files through Black when
making a pull-request. See [`.github/CONTRIBUTING.md`](.github/CONTRIBUTING.md) for details.

### Template

- Add `--publish_dir_mode` parameter [#585](https://github.com/nf-core/tools/issues/585)
- Isolate R library paths to those in container [#541](https://github.com/nf-core/tools/issues/541)
- Added new style of pipeline parameters JSON schema to pipeline template
- Add ability to attach MultiQC reports to completion emails when using `mail`
- Update `output.md` and add in 'Pipeline information' section describing standard NF and pipeline reporting.
- Build Docker image using GitHub Actions, then push to Docker Hub (instead of building on Docker Hub)
- Add Slack channel badge in pipeline README
- Allow multiple container tags in `ci.yml` if performing multiple tests in parallel
- Add AWS CI tests and full tests GitHub Actions workflows
- Update AWS CI tests and full tests secrets names
- Added `macs_gsize` for danRer10, based on [this post](https://biostar.galaxyproject.org/p/18272/)
- Add information about config files used for workflow execution (`workflow.configFiles`) to summary
- Fix `markdown_to_html.py` to work with Python 2 and 3.
- Change `params.reads` -> `params.input`
- Adding TODOs and MultiQC process in DSL2 template
- Change `params.readPaths` -> `params.input_paths`
- Added a `.github/.dockstore.yml` config file for automatic workflow registration with [dockstore.org](https://dockstore.org/)

### Linting

- Refactored PR branch tests to be a little clearer.
- Linting error docs explain how to add an additional branch protecton rule to the `branch.yml` GitHub Actions workflow.
- Adapted linting docs to the new PR branch tests.
- Failure for missing the readme bioconda badge is now a warn, in case this badge is not relevant
- Added test for template `{{ cookiecutter.var }}` placeholders
- Fix failure when providing version along with build id for Conda packages
- New `--json` and `--markdown` options to print lint results to JSON / markdown files
- Linting code now automatically posts warning / failing results to GitHub PRs as a comment if it can
- Added AWS GitHub Actions workflows linting
- Fail if `params.input` isn't defined.
- Beautiful new progress bar to look at whilst linting is running and awesome new formatted output on the command line :heart_eyes:
  - All made using the excellent [`rich` python library](https://github.com/willmcgugan/rich) - check it out!
- Tests looking for `TODO` strings should now ignore editor backup files. [#477](https://github.com/nf-core/tools/issues/477)

### nf-core/tools Continuous Integration

- Added CI test to check for PRs against `master` in tools repo
- CI PR branch tests fixed & now automatically add a comment on the PR if failing, explaining what is wrong
- Move some of the issue and PR templates into HTML `<!-- comments -->` so that they don't show in issues / PRs

### Other

- Describe alternative installation method via conda with `conda env create`
- nf-core/tools version number now printed underneath header artwork
- Bumped Conda version shipped with nfcore/base to 4.8.2
- Added log message when creating new pipelines that people should talk to the community about their plans
- Fixed 'on completion' emails sent using the `mail` command not containing body text.
- Improved command-line help text for nf-core/tools
- `nf-core list` now hides archived pipelines unless `--show_archived` flag is set
- Command line tools now checks if there is a new version of nf-core/tools available
  - Disable this by setting the environment variable `NFCORE_NO_VERSION_CHECK`, eg. `export NFCORE_NO_VERSION_CHECK=1`
- Better command-line output formatting of nearly all `nf-core` commands using [`rich`](https://github.com/willmcgugan/rich)

## [v1.9 - Platinum Pigeon](https://github.com/nf-core/tools/releases/tag/1.9) - [2020-02-20]

### Continuous integration

- Travis CI tests are now deprecated in favor of GitHub Actions within the pipeline template.
  - `nf-core bump-version` support has been removed for `.travis.yml`
  - `nf-core lint` now fails if a `.travis.yml` file is found
- Ported nf-core/tools Travis CI automation to GitHub Actions.
- Fixed the build for the nf-core/tools API documentation on the website

### Template

- Rewrote the documentation markdown > HTML conversion in Python instead of R
- Fixed rendering of images in output documentation [#391](https://github.com/nf-core/tools/issues/391)
- Removed the requirement for R in the conda environment
- Make `params.multiqc_config` give an _additional_ MultiQC config file instead of replacing the one that ships with the pipeline
- Ignore only `tests/` and `testing/` directories in `.gitignore` to avoid ignoring `test.config` configuration file
- Rephrase docs to promote usage of containers over Conda to ensure reproducibility
- Stage the workflow summary YAML file within MultiQC work directory

### Linting

- Removed linting for CircleCI
- Allow any one of `params.reads` or `params.input` or `params.design` before warning
- Added whitespace padding to lint error URLs
- Improved documentation for lint errors
- Allow either `>=` or `!>=` in nextflow version checks (the latter exits with an error instead of just warning) [#506](https://github.com/nf-core/tools/issues/506)
- Check that `manifest.version` ends in `dev` and throw a warning if not
  - If running with `--release` check the opposite and fail if not
- Tidied up error messages and syntax for linting GitHub actions branch tests
- Add YAML validator
- Don't print test results if we have a critical error

### Other

- Fix automatic synchronisation of the template after releases of nf-core/tools
- Improve documentation for installing `nf-core/tools`
- Replace preprint by the new nf-core publication in Nature Biotechnology :champagne:
- Use `stderr` instead of `stdout` for header artwork
- Tolerate unexpected output from `nextflow config` command
- Add social preview image
- Added a [release checklist](.github/RELEASE_CHECKLIST.md) for the tools repo

## [v1.8 - Black Sheep](https://github.com/nf-core/tools/releases/tag/1.8) - [2020-01-27]

### Continuous integration

- GitHub Actions CI workflows are now included in the template pipeline
  - Please update these files to match the existing tests that you have in `.travis.yml`
- Travis CI tests will be deprecated from the next `tools` release
- Linting will generate a warning if GitHub Actions workflows do not exist and if applicable to remove Travis CI workflow file i.e. `.travis.yml`.

### Tools helper code

- Refactored the template synchronisation code to be part of the main nf-core tool
- `nf-core bump-version` now also bumps the version string of the exported conda environment in the Dockerfile
- Updated Blacklist of synced pipelines
- Ignore pre-releases in `nf-core list`
- Updated documentation for `nf-core download`
- Fixed typo in `nf-core launch` final command
- Handle missing pipeline descriptions in `nf-core list`
- Migrate tools package CI to GitHub Actions

### Linting

- Adjusted linting to enable `patch` branches from being tested
- Warn if GitHub Actions workflows do not exist, warn if `.travis.yml` and circleCI are there
- Lint for `Singularity` file and raise error if found [#458](https://github.com/nf-core/tools/issues/458)
- Added linting of GitHub Actions workflows `linting.yml`, `ci.yml` and `branch.yml`
- Warn if pipeline name contains upper case letters or non alphabetical characters [#85](https://github.com/nf-core/tools/issues/85)
- Make CI tests of lint code pass for releases

### Template pipeline

- Fixed incorrect paths in iGenomes config as described in issue [#418](https://github.com/nf-core/tools/issues/418)
- Fixed incorrect usage of non-existent parameter in the template [#446](https://github.com/nf-core/tools/issues/446)
- Add UCSC genomes to `igenomes.config` and add paths to all genome indices
- Change `maxMultiqcEmailFileSize` parameter to `max_multiqc_email_size`
- Export conda environment in Docker file [#349](https://github.com/nf-core/tools/issues/349)
- Change remaining parameters from `camelCase` to `snake_case` [#39](https://github.com/nf-core/hic/issues/39)
  - `--singleEnd` to `--single_end`
  - `--igenomesIgnore` to `--igenomes_ignore`
  - Having the old camelCase versions of these will now throw an error
- Add `autoMounts=true` to default singularity profile
- Add in `markdownlint` checks that were being ignored by default
- Disable ansi logging in the travis CI tests
- Move `params`section from `base.config` to `nextflow.config`
- Use `env` scope to export `PYTHONNOUSERSITE` in `nextflow.config` to prevent conflicts with host Python environment
- Bump minimum Nextflow version to `19.10.0` - required to properly use `env` scope in `nextflow.config`
- Added support for nf-tower in the travis tests, using public mailbox nf-core@mailinator.com
- Add link to [Keep a Changelog](http://keepachangelog.com/en/1.0.0/) and [Semantic Versioning](http://semver.org/spec/v2.0.0.html) to CHANGELOG
- Adjusted `.travis.yml` checks to allow for `patch` branches to be tested
- Add Python 3.7 dependency to the `environment.yml` file
- Remove `awsbatch` profile cf [nf-core/configs#71](https://github.com/nf-core/configs/pull/71)
- Make `scrape_software_versions.py` compatible with Python3 to enable miniconda3 in [base image PR](https://github.com/nf-core/tools/pull/462)
- Add GitHub Actions workflows and respective linting
- Add `NXF_ANSI_LOG` as global environment variable to template GitHub Actions CI workflow
- Fixed global environment variable in GitHub Actions CI workflow
- Add `--awscli` parameter
- Add `README.txt` path for genomes in `igenomes.config` [nf-core/atacseq#75](https://github.com/nf-core/atacseq/issues/75)
- Fix buggy ANSI codes in pipeline summary log messages
- Add a `TODO` line in the new GitHub Actions CI test files

### Base Docker image

- Use miniconda3 instead of miniconda for a Python 3k base environment
  - If you still need Python 2 for your pipeline, add `conda-forge::python=2.7.4` to the dependencies in your `environment.yml`
- Update conda version to 4.7.12

### Other

- Updated Base Dockerfile to Conda 4.7.10
- Entirely switched from Travis-Ci.org to Travis-Ci.com for template and tools
- Improved core documentation (`-profile`)

## [v1.7 - Titanium Kangaroo](https://github.com/nf-core/tools/releases/tag/1.7) - [2019-10-07]

### Tools helper code

- The tools `create` command now sets up a `TEMPLATE` and a `dev` branch for syncing
- Fixed issue [379](https://github.com/nf-core/tools/issues/379)
- nf-core launch now uses stable parameter schema version 0.1.0
- Check that PR from patch or dev branch is acceptable by linting
- Made code compatible with Python 3.7
- The `download` command now also fetches institutional configs from nf-core/configs
- When listing pipelines, a nicer message is given for the rare case of a detached `HEAD` ref in a locally pulled pipeline. [#297](https://github.com/nf-core/tools/issues/297)
- The `download` command can now compress files into a single archive.
- `nf-core create` now fetches a logo for the pipeline from the nf-core website
- The readme should now be rendered properly on PyPI.

### Syncing

- Can now sync a targeted pipeline via command-line
- Updated Blacklist of synced pipelines
- Removed `chipseq` from Blacklist of synced pipelines
- Fixed issue [#314](https://github.com/nf-core/tools/issues/314)

### Linting

- If the container slug does not contain the nf-core organisation (for example during development on a fork), linting will raise a warning, and an error with release mode on

### Template pipeline

- Add new code for Travis CI to allow PRs from patch branches too
- Fix small typo in central readme of tools for future releases
- Small code polishing + typo fix in the template main.nf file
- Header ANSI codes no longer print `[2m` to console when using `-with-ansi`
- Switched to yaml.safe_load() to fix PyYAML warning that was thrown because of a possible [exploit](<https://github.com/yaml/pyyaml/wiki/PyYAML-yaml.load(input)-Deprecation>)
- Add `nf-core` citation
- Add proper `nf-core` logo for tools
- Add `Quick Start` section to main README of template
- Fix [Docker RunOptions](https://github.com/nf-core/tools/pull/351) to get UID and GID set in the template
- `Dockerfile` now specifically uses the proper release tag of the nfcore/base image
- Use [`file`](https://github.com/nf-core/tools/pull/354) instead of `new File`
  to avoid weird behavior such as making an `s3:/` directory locally when using
  an AWS S3 bucket as the `--outdir`.
- Fix workflow.onComplete() message when finishing pipeline
- Update URL for joining the nf-core slack to [https://nf-co.re/join/slack](https://nf-co.re/join/slack)
- Add GitHub Action for CI and Linting
- [Increased default time limit](https://github.com/nf-core/tools/issues/370) to 4h
- Add direct link to the pipeline slack channel in the contribution guidelines
- Add contributions and support heading with links to contribution guidelines and link to the pipeline slack channel in the main README
- Fix Parameters JSON due to new versionized structure
- Added conda-forge::r-markdown=1.1 and conda-forge::r-base=3.6.1 to environment
- Plain-text email template now has nf-core ASCII artwork
- Template configured to use logo fetched from website
- New option `--email_on_fail` which only sends emails if the workflow is not successful
- Add file existence check when checking software versions
- Fixed issue [#165](https://github.com/nf-core/tools/issues/165) - Use `checkIfExists`
- Consistent spacing for `if` statements
- Add sensible resource labels to `base.config`

### Other

- Bump `conda` to 4.6.14 in base nf-core Dockerfile
- Added a Code of Conduct to nf-core/tools, as only the template had this before
- TravisCI tests will now also start for PRs from `patch` branches, [to allow fixing critical issues](https://github.com/nf-core/tools/pull/392) without making a new major release

## [v1.6 - Brass Walrus](https://github.com/nf-core/tools/releases/tag/1.6) - [2020-04-09]

### Syncing

- Code refactoring to make the script more readable
- No travis build failure anymore on sync errors
- More verbose logging

### Template pipeline

- awsbatch `work-dir` checking moved to nextflow itself. Removed unsatisfiable check in main.nf template.
- Fixed markdown linting
- Tools CI testing now runs markdown lint on compiled template pipeline
- Migrated large portions of documentation to the [nf-core website](https://github.com/nf-core/nf-co.re/pull/93)
- Removed Gitter references in `.github/` directories for `tools/` and pipeline template.
- Changed `scrape_software_versions.py` to output `.csv` file
- Added `export_plots` parameter to multiqc config
- Corrected some typos as listed [here](https://github.com/nf-core/tools/issues/348) to Guidelines

### Tools helper code

- Drop [nf-core/rnaseq](https://github.com/nf-core/rnaseq]) from `blacklist.json` to make template sync available
- Updated main help command to sort the subcommands in a more logical order
- Updated readme to describe the new `nf-core launch` command
- Fix bugs in `nf-core download`
  - The _latest_ release is now fetched by default if not specified
  - Downloaded pipeline files are now properly executable.
- Fixed bugs in `nf-core list`
  - Sorting now works again
  - Output is partially coloured (better highlighting out of date pipelines)
  - Improved documentation
- Fixed bugs in `nf-core lint`
  - The order of conda channels is now correct, avoiding occasional erroneous errors that packages weren't found ([#207](https://github.com/nf-core/tools/issues/207))
  - Allow edge versions in nf-core pipelines
- Add reporting of ignored errored process
  - As a solution for [#103](https://github.com/nf-core/tools/issues/103))
- Add Bowtie2 and BWA in iGenome config file template

## [v1.5 - Iron Shark](https://github.com/nf-core/tools/releases/tag/1.5) - [2019-03-13]

### Template pipeline

- Dropped Singularity file
- Summary now logs details of the cluster profile used if from [nf-core/configs](https://github.com/nf-core/configs)
- Dockerhub is used in favor of Singularity Hub for pulling when using the Singularity profile
- Changed default container tag from latest to dev
- Brought the logo to life
- Change the default filenames for the pipeline trace files
- Remote fetch of nf-core/configs profiles fails gracefully if offline
- Remove `params.container` and just directly define `process.container` now
- Completion email now includes MultiQC report if not too big
- `params.genome` is now checked if set, to ensure that it's a valid iGenomes key
- Together with nf-core/configs, helper function now checks hostname and suggests a valid config profile
- `awsbatch` executor requires the `tracedir` not to be set to an `s3` bucket.

### Tools helper code

- New `nf-core launch` command to interactively launch nf-core pipelines from command-line
  - Works with a `parameters.settings.json` file shipped with each pipeline
  - Discovers additional `params` from the pipeline dynamically
- Drop Python 3.4 support
- `nf-core list` now only shows a value for _"is local latest version"_ column if there is a local copy.
- Lint markdown formatting in automated tests
  - Added `markdownlint-cli` for checking Markdown syntax in pipelines and tools repo
- Syncing now reads from a `blacklist.json` in order to exclude pipelines from being synced if necessary.
- Added nf-core tools API description to assist developers with the classes and functions available.
  - Docs are automatically built by Travis CI and updated on the nf-co.re website.
- Introduced test for filtering remote workflows by keyword.
- Build tools python API docs

  - Use Travis job for api doc generation and publish

- `nf-core bump-version` now stops before making changes if the linting fails
- Code test coverage
  - Introduced test for filtering remote workflows by keyword
- Linting updates
  - Now properly searches for conda packages in default channels
  - Now correctly validates version pinning for packages from PyPI
  - Updates for changes to `process.container` definition

### Other

- Bump `conda` to 4.6.7 in base nf-core Dockerfile

## [v1.4 - Tantalum Butterfly](https://github.com/nf-core/tools/releases/tag/1.4) - [2018-12-12]

### Template pipeline

- Institutional custom config profiles moved to github `nf-core/configs`
  - These will now be maintained centrally as opposed to being shipped with the pipelines in `conf/`
  - Load `base.config` by default for all profiles
  - Removed profiles named `standard` and `none`
  - Added parameter `--igenomesIgnore` so `igenomes.config` is not loaded if parameter clashes are observed
  - Added parameter `--custom_config_version` for custom config version control. Can use this parameter to provide commit id for reproducibility. Defaults to `master`
  - Deleted custom configs from template in `conf/` directory i.e. `uzh.config`, `binac.config` and `cfc.config`
- `multiqc_config` and `output_md` are now put into channels instead of using the files directly (see issue [#222](https://github.com/nf-core/tools/issues/222))
- Added `local.md` to cookiecutter template in `docs/configuration/`. This was referenced in `README.md` but not present.
- Major overhaul of docs to add/remove parameters, unify linking of files and added description for providing custom configs where necessary
- Travis: Pull the `dev` tagged docker image for testing
- Removed UPPMAX-specific documentation from the template.

### Tools helper code

- Make Travis CI tests fail on pull requests if the `CHANGELOG.md` file hasn't been updated
- Minor bugfixing in Python code (eg. removing unused import statements)
- Made the web requests caching work on multi-user installations
- Handle exception if nextflow isn't installed
- Linting: Update for Travis: Pull the `dev` tagged docker image for testing

## [v1.3 - Citreous Swordfish](https://github.com/nf-core/tools/releases/tag/1.3) - [2018-11-21]

- `nf-core create` command line interface updated
  - Interactive prompts for required arguments if not given
  - New flag for workflow author
- Updated channel order for bioconda/conda-forge channels in environment.yaml
- Increased code coverage for sub command `create` and `licenses`
- Fixed nasty dependency hell issue between `pytest` and `py` package in Python 3.4.x
- Introduced `.coveragerc` for pytest-cov configuration, which excludes the pipeline template now from being reported
- Fix [189](https://github.com/nf-core/tools/issues/189): Check for given conda and PyPi package dependencies, if their versions exist
- Added profiles for `cfc`,`binac`, `uzh` that can be synced across pipelines
  - Ordering alphabetically for profiles now
- Added `pip install --upgrade pip` to `.travis.yml` to update pip in the Travis CI environment

## [v1.2](https://github.com/nf-core/tools/releases/tag/1.2) - [2018-10-01]

- Updated the `nf-core release` command
  - Now called `nf-core bump-versions` instead
  - New flag `--nextflow` to change the required nextflow version instead
- Template updates
  - Simpler installation of the `nf-core` helper tool, now directly from PyPI
  - Bump minimum nextflow version to `0.32.0` - required for built in `manifest.nextflowVersion` check and access to `workflow.manifest` variables from within nextflow scripts
  - New `withName` syntax for configs
  - Travis tests fail if PRs come against the `master` branch, slightly refactored
  - Improved GitHub contributing instructions and pull request / issue templates
- New lint tests
  - `.travis.yml` test for PRs made against the `master` branch
  - Automatic `--release` option not used if the travis repo is `nf-core/tools`
  - Warnings if depreciated variables `params.version` and `params.nf_required_version` are found
- New `nf-core licences` subcommand to show licence for each conda package in a workflow
- `nf-core list` now has options for sorting pipeline nicely
- Latest version of conda used in nf-core base docker image
- Updated PyPI deployment to correctly parse the markdown readme (hopefully!)
- New GitHub contributing instructions and pull request template

## [v1.1](https://github.com/nf-core/tools/releases/tag/1.1) - [2018-08-14]

Very large release containing lots of work from the first nf-core hackathon, held in SciLifeLab Stockholm.

- The [Cookiecutter template](https://github.com/nf-core/cookiecutter) has been merged into tools
  - The old repo above has been archived
  - New pipelines are now created using the command `nf-core create`
  - The nf-core template and associated linting are now controlled under the same version system
- Large number of template updates and associated linting changes
  - New simplified cookiecutter variable usage
  - Refactored documentation - simplified and reduced duplication
  - Better `manifest` variables instead of `params` for pipeline name and version
  - New integrated nextflow version checking
  - Updated travis docker pull command to use tagging to allow release tests to pass
  - Reverted Docker and Singularity syntax to use `ENV` hack again
- Improved Python readme parsing for PyPI
- Updated Travis tests to check that the correct `dev` branch is being targeted
- New sync tool to automate pipeline updates
  - Once initial merges are complete, a nf-core bot account will create PRs for future template updates

## [v1.0.1](https://github.com/nf-core/tools/releases/tag/1.0.1) - [2018-07-18]

The version 1.0 of nf-core tools cannot be installed from PyPi. This patch fixes it, by getting rid of the requirements.txt plus declaring the dependent modules in the setup.py directly.

## [v1.0](https://github.com/nf-core/tools/releases/tag/1.0) - [2018-06-12]

Initial release of the nf-core helper tools package. Currently includes four subcommands:

- `nf-core list`: List nf-core pipelines with local info
- `nf-core download`: Download a pipeline and singularity container
- `nf-core lint`: Check pipeline against nf-core guidelines
- `nf-core release`: Update nf-core pipeline version number<|MERGE_RESOLUTION|>--- conflicted
+++ resolved
@@ -12,11 +12,8 @@
 - Consistent syntax for branch checks in PRs ([#2202](https://github.com/nf-core/tools/issues/2202))
 - Fixed minor Jinja2 templating bug that caused the PR template to miss a newline
 - Updated AWS tests to use newly moved `seqeralabs/action-tower-launch` instead of `nf-core/tower-action`
-<<<<<<< HEAD
+- Remove `.cff` files from `.editorconfig` [(#2145)[https://github.com/nf-core/tools/pull/2145]]
 - Simplify pipeline README ([#2186](https://github.com/nf-core/tools/issues/2186))
-=======
-- Remove `.cff` files from `.editorconfig` [(#2145)[https://github.com/nf-core/tools/pull/2145]]
->>>>>>> 6ff6dee6
 
 ### Linting
 
