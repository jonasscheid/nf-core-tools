--- conflicted
+++ resolved
@@ -4,13 +4,10 @@
 
 ### Template
 
-<<<<<<< HEAD
 * Update repo logos to utilize [GitHub's `#gh-light/dark-mode-only`](https://docs.github.com/en/github/writing-on-github/getting-started-with-writing-and-formatting-on-github/basic-writing-and-formatting-syntax#specifying-the-theme-an-image-is-shown-to), to switch between logos optimized for light or dark themes.
-=======
 * Deal with authentication with private repositories
 * Bump minimun Nextflow version to 21.10.3
 * Convert pipeline template to updated Nextflow DSL2 syntax
->>>>>>> c34f6d9a
 * Solve circular import when importing `nf_core.modules.lint`
 * Disable cache in `nf_core.utils.fetch_wf_config` while performing `test_wf_use_local_configs`.
 * Modify software version channel handling to support multiple software version emissions (e.g. from mulled containers), and multiple software versions.
