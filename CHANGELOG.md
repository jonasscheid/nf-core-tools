--- conflicted
+++ resolved
@@ -4,13 +4,9 @@
 
 ### Template
 
-<<<<<<< HEAD
-- Fixed an issue where the linting CI action didn't read the correct file
-- Fix too many empty lines added to .editorconfig file ([#3204](https://github.com/nf-core/tools/pull/3204))
-=======
 - Fixed an issue where the linting CI action didn't read the correct file ([#3202](https://github.com/nf-core/tools/pull/3202))
 - Fixed condition for `awsfulltest` to run ([#3203](https://github.com/nf-core/tools/pull/3203))
->>>>>>> 41052dc7
+- Fix too many empty lines added to .editorconfig file ([#3204](https://github.com/nf-core/tools/pull/3204))
 
 ## [v3.0.0 - Titanium Tapir](https://github.com/nf-core/tools/releases/tag/3.0.0) - [2024-10-08]
 
