--- conflicted
+++ resolved
@@ -20,12 +20,9 @@
 * Added whitespace padding to lint error URLs
 * Improved documentation for lint errors
 * Allow either `>=` or `!>=` in nextflow version checks (the latter exits with an error instead of just warning) [#506](https://github.com/nf-core/tools/issues/506)
-<<<<<<< HEAD
 * Check that `manifest.version` ends in `dev` and throw a warning if not
   * If running with `--release` check the opposite and fail if not
-=======
 * Tidied up error messages and syntax for linting GitHub actions branch tests
->>>>>>> 376b07a7
 
 ### Other
 
