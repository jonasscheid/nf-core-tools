# nf-core/tools: Changelog

## v3.0.3dev

### Template

- Keep pipeline name in version.yml file ([#3223](https://github.com/nf-core/tools/pull/3223))
- Fix Manifest DOI text ([#3224](https://github.com/nf-core/tools/pull/3224))
- Do not assume pipeline name is url ([#3225](https://github.com/nf-core/tools/pull/3225))
- fix workflow_dispatch trigger and parse more review comments in awsfulltest ([#3235](https://github.com/nf-core/tools/pull/3235))
- Add resource limits to Gitpod profile([#3255](https://github.com/nf-core/tools/pull/3255))
- Fix a typo ([#3268](https://github.com/nf-core/tools/pull/3268))
- Remove `def` from `nextflow.config` and add `trace_report_suffix` param ([#3296](https://github.com/nf-core/tools/pull/3296))
- Move `includeConfig 'conf/modules.config'` next to `includeConfig 'conf/base.config'` to not overwrite tests profiles configurations ([#3301](https://github.com/nf-core/tools/pull/3301))
- Use `params.monochrome_logs` in the template and update nf-core components ([#3310](https://github.com/nf-core/tools/pull/3310))
- Fix some typos and improve writing in `usage.md` and `CONTRIBUTING.md` ([#3302](https://github.com/nf-core/tools/pull/3302))
- Add `manifest.contributors` to `nextflow.config` ([#3311](https://github.com/nf-core/tools/pull/3311))

### Download

- First steps towards fixing [#3179](https://github.com/nf-core/tools/issues/3179): Modify `prioritize_direct_download()` to retain Seqera Singularity https:// Container URIs and hardcode Seqera Containers into `gather_registries()` ([#3244](https://github.com/nf-core/tools/pull/3244)).
- Further steps towards fixing [#3179](https://github.com/nf-core/tools/issues/3179): Enable limited support for `oras://` container paths (_only absolute URIs, no flexible registries like with Docker_) and prevent unnecessary image downloads for Seqera Container modules with `reconcile_seqera_container_uris()` ([#3293](https://github.com/nf-core/tools/pull/3293)).
- Update dawidd6/action-download-artifact action to v7 ([#3306](https://github.com/nf-core/tools/pull/3306))

### Linting

- allow mixed `str` and `dict` entries in lint config ([#3228](https://github.com/nf-core/tools/pull/3228))
<<<<<<< HEAD
- fix meta_yml linting test failing due to module.process_name always being "" ([#3317](https://github.com/nf-core/tools/pull/3317))
=======
- fix module section regex matching wrong things ([#3321](https://github.com/nf-core/tools/pull/3321))
>>>>>>> b2132cf1

### Modules

- add a panel around diff previews when updating ([#3246](https://github.com/nf-core/tools/pull/3246))

### Subworkflows

- Add `nf-core subworkflows patch` command ([#2861](https://github.com/nf-core/tools/pull/2861))
- Improve subworkflow nf-test migration warning ([#3298](https://github.com/nf-core/tools/pull/3298))

### General

- Include .nf-core.yml in `nf-core pipelines bump-version` ([#3220](https://github.com/nf-core/tools/pull/3220))
- create: add shortcut to toggle all switches ([#3226](https://github.com/nf-core/tools/pull/3226))
- Remove unrelated values when saving `.nf-core` file ([#3227](https://github.com/nf-core/tools/pull/3227))
- chore(deps): update pre-commit hook pre-commit/mirrors-mypy to v1.12.0 ([#3230](https://github.com/nf-core/tools/pull/3230))
- chore(deps): update pre-commit hook astral-sh/ruff-pre-commit to v0.7.0 ([#3229](https://github.com/nf-core/tools/pull/3229))
- Update python:3.12-slim Docker digest to 032c526 ([#3232](https://github.com/nf-core/tools/pull/3232))
- use correct `--profile` options for `nf-core subworkflows test` ([#3233](https://github.com/nf-core/tools/pull/3233))
- Update GitHub Actions ([#3237](https://github.com/nf-core/tools/pull/3237))
- add `--dir/-d` option to schema commands ([#3247](https://github.com/nf-core/tools/pull/3247))
- Update pre-commit hook astral-sh/ruff-pre-commit to v0.7.1 ([#3250](https://github.com/nf-core/tools/pull/3250))
- handle new schema structure in `nf-core pipelines create-params-file` ([#3276](https://github.com/nf-core/tools/pull/3276))
- Update Gitpod image to use Miniforge instead of Miniconda([#3274](https://github.com/nf-core/tools/pull/3274))
- Update pre-commit hook astral-sh/ruff-pre-commit to v0.7.3 ([#3275](https://github.com/nf-core/tools/pull/3275))
- Add hint to solve git errors with a synced repo ([#3279](https://github.com/nf-core/tools/pull/3279))
- Update pre-commit hook astral-sh/ruff-pre-commit to v0.7.4 ([#3282](https://github.com/nf-core/tools/pull/3282))
- Update codecov/codecov-action action to v5 ([#3283](https://github.com/nf-core/tools/pull/3283))
- Update python:3.12-slim Docker digest to 2a6386a ([#3284](https://github.com/nf-core/tools/pull/3284))
- Update pre-commit hook astral-sh/ruff-pre-commit to v0.8.0 ([#3299](https://github.com/nf-core/tools/pull/3299))
- Update gitpod/workspace-base Docker digest to 12853f7 ([#3309](https://github.com/nf-core/tools/pull/3309))
- Run pre-commit when testing linting the template pipeline ([#3280](https://github.com/nf-core/tools/pull/3280))
- Update pre-commit hook astral-sh/ruff-pre-commit to v0.8.2 ([#3325](https://github.com/nf-core/tools/pull/3325))
- Update gitpod vscode extensions to use nf-core extension pack ([#3327](https://github.com/nf-core/tools/pull/3327))

## [v3.0.2 - Titanium Tapir Patch](https://github.com/nf-core/tools/releases/tag/3.0.2) - [2024-10-11]

### Template

- Add null/ to .gitignore ([#3191](https://github.com/nf-core/tools/pull/3191))
- Parallelize pipeline GHA tests over docker/conda/singularity ([#3214](https://github.com/nf-core/tools/pull/3214))
- Fix `template_version_comment.yml` github action ([#3212](https://github.com/nf-core/tools/pull/3212))
- Fix pre-commit linting on pipeline template ([#3218](https://github.com/nf-core/tools/pull/3218))

### Linting

- Fix bug when linting schema params and when using `defaultIgnoreParams` ([#3213](https://github.com/nf-core/tools/pull/3213))

### General

- Use updated pipeline commands in docstrings ([#3215](https://github.com/nf-core/tools/pull/3215))
- Disable automatic sync on release, fix handling empty pipeline input ([#3217](https://github.com/nf-core/tools/pull/3217))

## [v3.0.1 - Titanium Tapir Patch](https://github.com/nf-core/tools/releases/tag/3.0.1) - [2024-10-09]

### Template

- Fixed an issue where the linting CI action didn't read the correct file ([#3202](https://github.com/nf-core/tools/pull/3202))
- Fixed condition for `awsfulltest` to run ([#3203](https://github.com/nf-core/tools/pull/3203))
- Fix too many empty lines added by jinja ([#3204](https://github.com/nf-core/tools/pull/3204) and [#3206](https://github.com/nf-core/tools/pull/3206))
- Fix header blocks in local subworkflow including git merge marker-like strings ([#3201](https://github.com/nf-core/tools/pull/3201))
- Update included subworkflows and modules ([#3208](https://github.com/nf-core/tools/pull/3208))

## [v3.0.0 - Titanium Tapir](https://github.com/nf-core/tools/releases/tag/3.0.0) - [2024-10-08]

**Highlights**

- Pipeline commands are renamed from `nf-core <command>` to `nf-core pipelines <command>` to follow the same command structure as modules and subworkflows commands.
- More customisation for pipeline templates. The template has been divided into features which can be skipped, e.g. you can create a new pipeline without any traces of FastQC in it.
- A new Text User Interface app when running `nf-core pipelines create` to help us guide you through the process better (no worries, you can still use the cli if you give all values as parameters)
- We replaced nf-validation with nf-schema in the pipeline template
- CI tests now lint with the nf-core tools version matching the template version of the pipeline, to minimise errors in opened PRs with every new tools release.
- `nf-core licences` command is deprecated.
- Changed default branch to `main`.
- The structure of nf-core/tools pytests has been updated.
- The structure of the API docs has been updated.

### Template

- Change paths to test data ([#2985](https://github.com/nf-core/tools/pull/2985))
- Run awsfulltest on PRs to `master` with two PR approvals ([#3042](https://github.com/nf-core/tools/pull/3042))
- Remove deprecated syntax ([#3046](https://github.com/nf-core/tools/pull/3046))
- Use filename in code block for `params.yml` ([#3055](https://github.com/nf-core/tools/pull/3055))
- Remove release announcement for non nf-core pipelines ([#3072](https://github.com/nf-core/tools/pull/3072))
- handle template features with a yaml file ([#3108](https://github.com/nf-core/tools/pull/3108), [#3112](https://github.com/nf-core/tools/pull/3112))
- add option to exclude code linters for custom pipeline template ([#3084](https://github.com/nf-core/tools/pull/3084))
- add option to exclude citations for custom pipeline template ([#3101](https://github.com/nf-core/tools/pull/3101) and [#3169](https://github.com/nf-core/tools/pull/3169))
- add option to exclude gitpod for custom pipeline template ([#3100](https://github.com/nf-core/tools/pull/3100))
- add option to exclude codespaces from pipeline template ([#3105](https://github.com/nf-core/tools/pull/3105))
- add option to exclude multiqc from pipeline template ([#3103](https://github.com/nf-core/tools/pull/3103))
- add option to exclude changelog from custom pipeline template ([#3104](https://github.com/nf-core/tools/pull/3104))
- add option to exclude license from pipeline template ([#3125](https://github.com/nf-core/tools/pull/3125))
- add option to exclude email from pipeline template ([#3126](https://github.com/nf-core/tools/pull/3126))
- add option to exclude nf-schema from the template ([#3116](https://github.com/nf-core/tools/pull/3116))
- add option to exclude fastqc from pipeline template ([#3129](https://github.com/nf-core/tools/pull/3129))
- add option to exclude documentation from pipeline template ([#3130](https://github.com/nf-core/tools/pull/3130))
- add option to exclude test configs from pipeline template ([#3133](https://github.com/nf-core/tools/pull/3133))
- add option to exclude tower.yml from pipeline template ([#3134](https://github.com/nf-core/tools/pull/3134))
- Use nf-schema instead of nf-validation ([#3116](https://github.com/nf-core/tools/pull/3116))
- test pipeline with conda and singularity on PRs to master ([#3149](https://github.com/nf-core/tools/pull/3149))
- run nf-core lint `--release` on PRs to master ([#3148](https://github.com/nf-core/tools/pull/3148))
- Add tests to ensure all files are part of a template customisation group and all groups are tested ([#3099](https://github.com/nf-core/tools/pull/3099))
- Update the syntax of `utils_nfcore_pipeline_pipeline` local subworkflow ([#3166](https://github.com/nf-core/tools/pull/3166))
- Remove if/else block to include `igenomes.config` ([#3168](https://github.com/nf-core/tools/pull/3168))
- Fixed release announcement hashtags for Mastodon ([#3099](https://github.com/nf-core/tools/pull/3176))
- Remove try/catch blocks from `nextflow.config` ([#3167](https://github.com/nf-core/tools/pull/3167))
- Extend `download_pipeline.yml` to count pre-downloaded container images. ([#3182](https://github.com/nf-core/tools/pull/3182))

### Linting

- Fix linting fail on nfcore_external_java_deps if nf_schema is used ([#2976](https://github.com/nf-core/tools/pull/2976))
- Conda module linting: Include package name in log file ([#3014](https://github.com/nf-core/tools/pull/3014))
- Remove defaults from conda `environment.yml` file. ([#3029](https://github.com/nf-core/tools/pull/3029))
- Restructure pipeline tests and move pipeline linting into subfolder ([#3070](https://github.com/nf-core/tools/pull/3070))
- Fix module linting warning for process_high_memory ([#3086](https://github.com/nf-core/tools/issues/3086))
- Linting will now fail when an unpinned plugin is used ([#3116](https://github.com/nf-core/tools/pull/3116))
- Linting will now check if the schema is correct for the used validation plugin ([#3116])(https://github.com/nf-core/tools/pull/3116)
- Linting will now check the use of the right validation plugin include statements in the workflow scripts ([#3116])(https://github.com/nf-core/tools/pull/3116)
- Full linting for correct use of nf-schema and nf-validation ([#3116](https://github.com/nf-core/tools/pull/3116))
- Handle cases where the directory path contains the name of the component ([#3147](https://github.com/nf-core/tools/pull/3147))
- Don't test conda `environment.yml` `name` attribute (which should no longer be there) ([#3161](https://github.com/nf-core/tools/pull/3161))

### Pipeline create command

- Allow more special characters on the pipeline name for non-nf-core pipelines ([#3008](https://github.com/nf-core/tools/pull/3008))
- Mock git cretentials to generate stable textual snapshots ([#3007](https://github.com/nf-core/tools/pull/3007))
- Display input textbox with equally spaced grid ([#3038](https://github.com/nf-core/tools/pull/3038))
- Allow numbers in custom pipeline name ([#3094](https://github.com/nf-core/tools/pull/3094))

### Components

- The `modules_nfcore` tag in the `main.nf.test` file of modules/subworkflows now displays the organization name in custom modules repositories ([#3005](https://github.com/nf-core/tools/pull/3005))
- Add `--migrate_pytest` option to `nf-core <modules|subworkflows> test` command ([#3085](https://github.com/nf-core/tools/pull/3085))
- Allow spaces at the beginning of include statements ([#3115](https://github.com/nf-core/tools/pull/3115))
- Add option `--fix` to update the `meta.yml` file of subworkflows ([#3077](https://github.com/nf-core/tools/pull/3077))

### Download

- Fully removed already deprecated `-t` / `--tower` flag.
- Refactored the CLI for consistency (short flag is usually second word, e.g. also for `--container-library` etc.):

| Old parameter                     | New parameter                     |
| --------------------------------- | --------------------------------- |
| `-d` / `--download-configuration` | `-c` / `--download-configuration` |
| `-p` / `--parallel-downloads`     | `-d` / `--parallel-downloads`     |
| new parameter                     | `-p` / (`--platform`)             |

### General

- Change default branch to `main` for the nf-core/tools repository
- Update output of generation script for API docs to new structure ([#2988](https://github.com/nf-core/tools/pull/2988))
- Remove `rich-codex.yml` action, images are now generated on the website repo ([#2989](https://github.com/nf-core/tools/pull/2989))
- Add no clobber and put bash options on their own line ([#2991](https://github.com/nf-core/tools/pull/2991))
- move pipeline subcommands for v3.0 ([#2983](https://github.com/nf-core/tools/pull/2983))
- return directory if base_dir is the root directory ([#3003](https://github.com/nf-core/tools/pull/3003))
- Remove nf-core licences command ([#3012](https://github.com/nf-core/tools/pull/3012))
- README - absolute image paths ([#3013](https://github.com/nf-core/tools/pull/3013))
- Add warning deprecation message to top-level commands ([#3036](https://github.com/nf-core/tools/pull/3036))
- move pipeline commands to functions to avoid duplication ([#3039](https://github.com/nf-core/tools/pull/3039))
- update output_dir for api docs to new website structure ([#3051](https://github.com/nf-core/tools/pull/3051))
- Add `--limit-output` argument for modules/subworkflow update ([#3047](https://github.com/nf-core/tools/pull/3047))
- update api docs to new structure ([#3054](https://github.com/nf-core/tools/pull/3054))
- handle new jsonschema error type ([#3061](https://github.com/nf-core/tools/pull/3061))
- Fix number of arguments for pipelines_create within the command_create function ([#3074](https://github.com/nf-core/tools/pull/3074))
- Add bot action to update textual snapshots and write bot documentation ([#3102](https://github.com/nf-core/tools/pull/3102))
- Update gitpod setup ([#3136](https://github.com/nf-core/tools/pull/3136))
- fix syncing a pipeline from current directory ([#3143](https://github.com/nf-core/tools/pull/3143))
- Patch gitpod conda setup to not use defaults channel ([#3159](https://github.com/nf-core/tools/pull/3159))

## Version updates

- Update pre-commit hook astral-sh/ruff-pre-commit to v0.6.0 ([#3122](https://github.com/nf-core/tools/pull/3122))
- Update gitpod/workspace-base Docker digest to 92dd1bc ([#2982](https://github.com/nf-core/tools/pull/2982))
- Update python:3.12-slim Docker digest to 59c7332 ([#3124](https://github.com/nf-core/tools/pull/3124))
- Update pre-commit hook pre-commit/mirrors-mypy to v1.11.1 ([#3091](https://github.com/nf-core/tools/pull/3091))
- Update to pytest v8 and move it to dev dependencies ([#3058](https://github.com/nf-core/tools/pull/3058))
- Update minimal textual version and snapshots ([#2998](https://github.com/nf-core/tools/pull/2998))

## [v2.14.1 - Tantalum Toad - Patch](https://github.com/nf-core/tools/releases/tag/2.14.1) - [2024-05-09]

### Template

- Don't cache pip in `linting.yml` ([#2961](https://github.com/nf-core/tools/pull/2961))
- Lint pipelines with the nf-core template version and post comment if it is outdated ([#2978](https://github.com/nf-core/tools/pull/2978))

### General

- Fix update github action for components in pipeline template ([#2968](https://github.com/nf-core/tools/pull/2968))
- Run sync after release on self hosted runners ([#2970](https://github.com/nf-core/tools/pull/2970))

## [v2.14.0 - Tantalum Toad](https://github.com/nf-core/tools/releases/tag/2.14.0) - [2024-05-08]

### Template

- Remove fasta default from nextflow.config ([#2828](https://github.com/nf-core/tools/pull/2828))
- Update templates to use nf-core/setup-nextflow v2 ([#2818](https://github.com/nf-core/tools/pull/2818))
- Link to troubleshooting docs when pipeline fails ([#2845](https://github.com/nf-core/tools/pull/2845))
- Add fallback to `download_pipeline.yml` in case the pipeline does not support stub runs ([#2846](https://github.com/nf-core/tools/pull/2846))
- Set topic variable correctly in the mastodon announcement ([#2848](https://github.com/nf-core/tools/pull/2848))
- Add a cleanup action to `download_pipeline.yml` to fix failures caused by inadequate storage space on the runner ([#2849](https://github.com/nf-core/tools/pull/2849))
- Update python to 3.12 ([#2805](https://github.com/nf-core/tools/pull/2805))
- Remove `pyproject.toml` from template root
- Shorten lines in pipeline template ([#2908](https://github.com/nf-core/tools/pull/2908))
- Add a new hidden `--pipelines_testdata_base_path` parameter to more easily switch locations of test data in test configs (#2931)[https://github.com/nf-core/tools/pull/2931]
- Permanently activated pipeline-specific institutional configs support for all pipelines without need for manual intervention ([#2936](https://github.com/nf-core/tools/pull/2936))
- Template config: `conda.channels`, not `channels` ([#2950](https://github.com/nf-core/tools/pull/2950))
- Handles multiple DOIs + doi.org resolver from manifest.doi ([#2946](https://github.com/nf-core/tools/pull/2946))
- Update included components ([#2949](https://github.com/nf-core/tools/pull/2949))
- Update .editorconfig ([#2953](https://github.com/nf-core/tools/pull/2953))

### Linting

- Only match assignments of params in `main.nf` and not references like `params.aligner == <something>` ([#2833](https://github.com/nf-core/tools/pull/2833))
- Include test for presence of versions in snapshot ([#2888](https://github.com/nf-core/tools/pull/2888))
- Components: set correct sha before running component lint tests ([#2952](https://github.com/nf-core/tools/pull/2952))
- Less strict logo comparison ([#2956](https://github.com/nf-core/tools/pull/2956))
- Handle request errors more gracefully for actions validation ([#2959](https://github.com/nf-core/tools/pull/2959))

### Download

- Replace `--tower` with `--platform`. The former will remain for backwards compatibility for now but will be removed in a future release. ([#2853](https://github.com/nf-core/tools/pull/2853))
- Better error message when GITHUB_TOKEN exists but is wrong/outdated
- New `--tag` argument to add custom tags during a pipeline download ([#2938](https://github.com/nf-core/tools/pull/2938))

### Components

- Handle more complete list of possible git URL forms (ssh:// and ftp:// prefixes specifically) ([#2945](https://github.com/nf-core/tools/pull/2945))
- Fix path in component update script ([#2823](https://github.com/nf-core/tools/pull/2823))

### General

- Update CI to use nf-core/setup-nextflow v2 ([#2819](https://github.com/nf-core/tools/pull/2819))
- Changelog bot: handle also patch version before dev suffix ([#2820](https://github.com/nf-core/tools/pull/2820))
- Add `force_pr` flag to sync, to force a PR even though there are no changes committed ([#2822](https://github.com/nf-core/tools/pull/2822))
- Update prettier to 3.2.5 ([#2830](https://github.com/nf-core/tools/pull/2830))
- Update GitHub Actions ([#2827](https://github.com/nf-core/tools/pull/2827)), ([#2902](https://github.com/nf-core/tools/pull/2902)), ([#2927](https://github.com/nf-core/tools/pull/2927)), ([#2939](https://github.com/nf-core/tools/pull/2939))
- Switch to setup-nf-test ([#2834](https://github.com/nf-core/tools/pull/2834))
- Add tests for assignment and referencing of params in main.nf ([#2841](https://github.com/nf-core/tools/pull/2841))
- Optimize layers in dockerfile ([#2842](https://github.com/nf-core/tools/pull/2842))
- Update python:3.11-slim Docker digest to a2eb07f ([#2847](https://github.com/nf-core/tools/pull/2847))
- Strip out mention of "Nextflow Tower" and replace with "Seqera Platform" wherever possible
- Fix issue with config resolution that was causing nested configs to behave unexpectedly ([#2862](https://github.com/nf-core/tools/pull/2862))
- Fix schema docs console output truncating ([#2880](https://github.com/nf-core/tools/pull/2880))
- Ensure path object converted to string before stripping quotes ([#2878](https://github.com/nf-core/tools/pull/2878))
- Fix incorrect assertions for called_with on mocks ([#2891](https://github.com/nf-core/tools/pull/2891))
- Make cli-provided module/subworkflow names case insensitive ([#2869](https://github.com/nf-core/tools/pull/2869))
- Get immediate parent path name for schema creation ([#2886](https://github.com/nf-core/tools/pull/2886))
- Remove old references to CUSTOMDUMPSOFTWAREVERSIONS and add linting checks ([#2897](https://github.com/nf-core/tools/pull/2897))
- Update pre-commit hook pre-commit/mirrors-mypy to v1.10.0 ([#2933](https://github.com/nf-core/tools/pull/2933))
- Update codecov/codecov-action digest to 5ecb98a ([#2948](https://github.com/nf-core/tools/pull/2948))
- Update gitpod/workspace-base Docker digest to 124f2b8 ([#2943](https://github.com/nf-core/tools/pull/2943))
- fix(collectfile): sort true for methods_description_mqc.yaml ([#2947](https://github.com/nf-core/tools/pull/2947))
- chore(deps): update pre-commit hook astral-sh/ruff-pre-commit to v0.4.3 ([#2951](https://github.com/nf-core/tools/pull/2951))
- Restructure CHANGELOG.md ([#2954](https://github.com/nf-core/tools/pull/2954))
- fix: ensure path object converted to string before stripping quotes ([#2878](https://github.com/nf-core/tools/pull/2878))
- Test data uses paths instead of config map ([#2877](https://github.com/nf-core/tools/pull/2877))

## [v2.13.1 - Tin Puppy Patch](https://github.com/nf-core/tools/releases/tag/2.13) - [2024-02-29]

### Template

- Remove obsolete editor settings in `devcontainer.json` and `gitpod.yml` ([#2795](https://github.com/nf-core/tools/pull/2795))
- Add nf-test test instructions to contributing and PR template ([#2807](https://github.com/nf-core/tools/pull/2807))
- Fix topic extraction step for hashtags in toots ([#2810](https://github.com/nf-core/tools/pull/2810))
- Update modules and subworkflows in the template ([#2811](https://github.com/nf-core/tools/pull/2811))
- Unpin setup-nextflow and action-tower-launch ([#2806](https://github.com/nf-core/tools/pull/2806))
- Add nf-core-version to `.nf-core.yml` ([#2874](https://github.com/nf-core/tools/pull/2874))

### Download

- Improved offline container image resolution by introducing symlinks, fixes issues [#2751](https://github.com/nf-core/tools/issues/2751), [#2644](https://github.com/nf-core/tools/issues/2644) and [demultiplex#164](https://github.com/nf-core/demultiplex/issues/164): ([#2768](https://github.com/nf-core/tools/pull/2768))

### Linting

### Components

### General

- chore(deps): update codecov/codecov-action digest to 0cfda1d ([#2794](https://github.com/nf-core/tools/pull/2794))
- chore(deps): update gitpod/workspace-base docker digest to c15ee2f ([#2799](https://github.com/nf-core/tools/pull/2799))

## [v2.13 - Tin Puppy](https://github.com/nf-core/tools/releases/tag/2.13) - [2024-02-20]

### Template

- Add empty line in README.md to fix badges. ([#2729](https://github.com/nf-core/tools/pull/2729))
- Replace automatic branch detection in `nf-core download` CI test with hardcoded `dev` and input. ([#2727](https://github.com/nf-core/tools/pull/2727))
- Add Github Action to automatically cleanup ubuntu-latest runners to fix runner running out of diskspace errors([#2755](https://github.com/nf-core/tools/issues/2755))
- Fix GitHub Actions CI and Linting badges links ([#2757](https://github.com/nf-core/tools/pull/2757))
- Add hashtags to release announcement on mastodon ([#2761](https://github.com/nf-core/tools/pull/2761))
- update fastqc and multiqc in template ([#2776](https://github.com/nf-core/tools/pull/2776))
- template refactoring: remove the `lib` directory and use nf-core subworkflows ([#2736](https://github.com/nf-core/tools/pull/2736))
- use nf-validation to create an input channel from a sample sheet ([#2736](https://github.com/nf-core/tools/pull/2736))

### Linting

- Make creat-lint-wf composable ([#2733](https://github.com/nf-core/tools/pull/2733))
- Add looser comparison when pipeline logos ([#2744](https://github.com/nf-core/tools/pull/2744))
- Handle multiple aliases in module imports correctly during linting ([#2762](https://github.com/nf-core/tools/pull/2762))
- Switch to markdown based API and error docs ([#2758](https://github.com/nf-core/tools/pull/2758))

### Modules

- Handle dirty local module repos by force checkout of commits and branches if needed ([#2734](https://github.com/nf-core/tools/pull/2734))
- Patch: handle file not found when it is an added file to a module ([#2771](https://github.com/nf-core/tools/pull/2771))
- Handle symlinks when migrating pytest ([#2770](https://github.com/nf-core/tools/pull/2770))
- Add `--profile` parameter to nf-test command ([#2767](https://github.com/nf-core/tools/pull/2767))
- Reduce the sha length in the `nf-core modules list local` and add links to the specific commit ([#2870](https://github.com/nf-core/tools/pull/2870))
- Add links the nf-core module page and to open the local file in VSCode for module lint results ([#2870](https://github.com/nf-core/tools/pull/2870))

### General

- fix ignoring changes in partially templated files (e.g. `.gitignore`) ([#2722](https://github.com/nf-core/tools/pull/2722))
- update ruff to 0.2.0 and add it to pre-commit step ([#2725](https://github.com/nf-core/tools/pull/2725))
- Update codecov/codecov-action digest to e0b68c6 ([#2728](https://github.com/nf-core/tools/pull/2728))
- Update pre-commit hook astral-sh/ruff-pre-commit to v0.2.1 ([#2730](https://github.com/nf-core/tools/pull/2730))
- Update python:3.11-slim Docker digest to 2a746e2 ([#2743](https://github.com/nf-core/tools/pull/2743))
- Update actions/setup-python action to v5 ([#2739](https://github.com/nf-core/tools/pull/2739))
- Update gitpod/workspace-base Docker digest to 45e7617 ([#2747](https://github.com/nf-core/tools/pull/2747))
- chore(deps): pin jlumbroso/free-disk-space action to 54081f1 ([#2756](https://github.com/nf-core/tools/pull/2756))
- chore(deps): update actions/github-script action to v7 ([#2766](https://github.com/nf-core/tools/pull/2766))
- chore(deps): update pre-commit hook astral-sh/ruff-pre-commit to v0.2.2 ([#2769](https://github.com/nf-core/tools/pull/2769))
- Update gitpod/workspace-base Docker digest to 728e1fa ([#2780](https://github.com/nf-core/tools/pull/2780))

## [v2.12.1 - Aluminium Wolf - Patch](https://github.com/nf-core/tools/releases/tag/2.12.1) - [2024-02-01]

### Linting

- Handle default values of type number from nextflow schema ([#2703](https://github.com/nf-core/tools/pull/2703))
- fix ignoring files_unchanged ([#2707](https://github.com/nf-core/tools/pull/2707))

### General

- Update pre-commit hook astral-sh/ruff-pre-commit to v0.1.15 ([#2705](https://github.com/nf-core/tools/pull/2705))
- use types for default value comparison ([#2712](https://github.com/nf-core/tools/pull/2712))
- fix changelog titles ([#2708](https://github.com/nf-core/tools/pull/2708))
- Print relative path not absolute path in logo cmd log output ([#2709](https://github.com/nf-core/tools/pull/2709))
- Update codecov/codecov-action action to v4 ([#2713](https://github.com/nf-core/tools/pull/2713))
- Ignore nf-core-bot in renovate PRs ([#2716](https://github.com/nf-core/tools/pull/2716))

## [v2.12 - Aluminium Wolf](https://github.com/nf-core/tools/releases/tag/2.12) - [2024-01-29]

### Template

- Add a Github Action Workflow to the pipeline template that tests a successful download with `nf-core download` ([#2618](https://github.com/nf-core/tools/pull/2618))
- Use `pre-commit` to lint files in GitHub CI ([#2635](https://github.com/nf-core/tools/pull/2635))
- Use pdiff also on gitpod for nf-test ([#2640](https://github.com/nf-core/tools/pull/2640))
- switch to new image syntax in readme ([#2645](https://github.com/nf-core/tools/pull/2645))
- Add conda channel order to nextflow.config ([#2094](https://github.com/nf-core/tools/pull/2094))
- Fix tyop in pipeline nextflow.config ([#2664](https://github.com/nf-core/tools/pull/2664))
- Remove `nfcore_external_java_deps.jar` from lib directory in pipeline template ([#2675](https://github.com/nf-core/tools/pull/2675))
- Add function to check `-profile` is well formatted ([#2678](https://github.com/nf-core/tools/pull/2678))
- Add new pipeline error message pointing to docs when 'requirement exceeds available memory' error message ([#2680](https://github.com/nf-core/tools/pull/2680))
- add 👀👍🏻🎉😕 reactions to fix-linting-bot action ([#2692](https://github.com/nf-core/tools/pull/2692))

### Linting

- Fix linting of a pipeline with patched custom module ([#2669](https://github.com/nf-core/tools/pull/2669))
- linting a pipeline also lints the installed subworkflows ([#2677](https://github.com/nf-core/tools/pull/2677))
- environment.yml name must be lowercase ([#2676](https://github.com/nf-core/tools/pull/2676))
- allow ignoring specific files when template_strings ([#2686](https://github.com/nf-core/tools/pull/2686))
- lint `nextflow.config` default values match the ones specified in `nextflow_schema.json` ([#2684](https://github.com/nf-core/tools/pull/2684))

### Modules

- Fix empty json output for `nf-core list local` ([#2668](https://github.com/nf-core/tools/pull/2668))

### General

- Run CI-pytests for nf-core tools on self-hosted runners ([#2550](https://github.com/nf-core/tools/pull/2550))
- Add Ruff linter and formatter replacing Black, isort and pyupgrade ([#2620](https://github.com/nf-core/tools/pull/2620))
- Set pdiff as nf-test differ in Docker image for Gitpod ([#2642](https://github.com/nf-core/tools/pull/2642))
- Fix Renovate Dockerfile updating issues ([#2648](https://github.com/nf-core/tools/pull/2648) and [#2651](https://github.com/nf-core/tools/pull/2651))
- Add new subcommand `nf-core tui`, which launches a TUI (terminal user interface) to intuitively explore the command line flags, built using [Trogon](https://github.com/Textualize/trogon) ([#2655](https://github.com/nf-core/tools/pull/2655))
- Add new subcommand: `nf-core logo-create` to output an nf-core logo for a pipeline (instead of going through the website) ([#2662](https://github.com/nf-core/tools/pull/2662))
- Handle api redirects from the old site ([#2672](https://github.com/nf-core/tools/pull/2672))
- Remove redundanct v in pipeline version for emails ([#2667](https://github.com/nf-core/tools/pull/2667))
- add function to check `-profile` is well formatted ([#2678](https://github.com/nf-core/tools/pull/2678))
- Update pre-commit hook astral-sh/ruff-pre-commit to v0.1.14 ([#2674](https://github.com/nf-core/tools/pull/2674))
- Update pre-commit hook pre-commit/mirrors-mypy to v1.8.0 ([#2630](https://github.com/nf-core/tools/pull/2630))
- Update mshick/add-pr-comment action to v2 ([#2632](https://github.com/nf-core/tools/pull/2632))
- update python image version in docker file ([#2636](https://github.com/nf-core/tools/pull/2636))
- Update actions/cache action to v4 ([#2666](https://github.com/nf-core/tools/pull/2666))
- Update peter-evans/create-or-update-comment action to v4 ([#2683](https://github.com/nf-core/tools/pull/2683))
- Update peter-evans/create-or-update-comment action to v4 ([#2695](https://github.com/nf-core/tools/pull/2695))

## [v2.11.1 - Magnesium Dragon Patch](https://github.com/nf-core/tools/releases/tag/2.11) - [2023-12-20]

### Template

- Rename `release-announcments.yml` to `release-announcements.yml` ([#2610](https://github.com/nf-core/tools/pull/2610))
- Fix `nextflow.config` `docker.runOptions` ([#2607](https://github.com/nf-core/tools/pull/2607))

### General

- Only dump `modules.json` when it is modified ([#2609](https://github.com/nf-core/tools/pull/2609))

## [v2.11 - Magnesium Dragon](https://github.com/nf-core/tools/releases/tag/2.11) - [2023-12-19]

### Template

- Fix writing files to a remote outdir in the NfcoreTemplate helper functions ([#2465](https://github.com/nf-core/tools/pull/2465))
- Fancier syntax highlighting for example samplesheets in the usage.md template ([#2503](https://github.com/nf-core/tools/pull/2503))
- Use closure for multiqc ext.args ([#2509](https://github.com/nf-core/tools/pull/2509))
- Fix how the modules template references the conda environment file ([#2540](https://github.com/nf-core/tools/pull/2540))
- Unset env variable JAVA_TOOL_OPTIONS in gitpod ([#2569](https://github.com/nf-core/tools/pull/2569))
- Pin the version of nf-validation ([#2579](https://github.com/nf-core/tools/pull/2579))
- Disable process selector warnings by default ([#2161](https://github.com/nf-core/tools/issues/2161))
- Remove `docker.userEmulation` from nextflow.config in pipeline template ([#2580](https://github.com/nf-core/tools/pull/2580))

### Download

- Add `docker://` prefix for absolute container URIs as well ([#2576](https://github.com/nf-core/tools/pull/2576)).
- Bugfix for AttributeError: `ContainerError` object has no attribute `absoluteURI` ([#2543](https://github.com/nf-core/tools/pull/2543)).

### Linting

- Fix incorrectly failing linting if 'modules' was not found in meta.yml ([#2447](https://github.com/nf-core/tools/pull/2447))
- Correctly pass subworkflow linting test if `COMPONENT.out.versions` is used in the script ([#2448](https://github.com/nf-core/tools/pull/2448))
- Add pyupgrade to pre-commit config and dev requirements as mentioned in [#2200](https://github.com/nf-core/tools/issues/2200)
- Check for spaces in modules container URLs ([#2452](https://github.com/nf-core/tools/issues/2452))
- Correctly ignore `timeline.enabled`, `report.enabled`, `trace.enabled`, `dag.enabled` variables when linting a pipeline. ([#2507](https://github.com/nf-core/tools/pull/2507))
- Lint nf-test main.nf.test tags include all used components in chained tests ([#2572](https://github.com/nf-core/tools/pull/2572))
- Don't fail linting if md5sum for empty files are found in a stub test ([#2571](https://github.com/nf-core/tools/pull/2571))
- Check for existence of test profile ([#2478](https://github.com/nf-core/tools/pull/2478))

### Modules

- Added stub test creation to `create_test_yml` ([#2476](https://github.com/nf-core/tools/pull/2476))
- Replace ModulePatch by ComponentPatch ([#2482](https://github.com/nf-core/tools/pull/2482))
- Fixed `nf-core modules lint` to work with new module structure for nf-test ([#2494](https://github.com/nf-core/tools/pull/2494))
- Add option `--migrate-pytest` to create a module with nf-test taking into account an existing module ([#2549](https://github.com/nf-core/tools/pull/2549))
- When installing modules and subworkflows, automatically create the `./modules` directory if it doesn't exist ([#2563](https://github.com/nf-core/tools/issues/2563))
- When `.nf-core.yml` is not found create it in the current directory instead of the root filesystem ([#2237](https://github.com/nf-core/tools/issues/2237))
- Modules `--migrate-pytest` copies template scripts ([#2568](https://github.com/nf-core/tools/pull/2568))

### Subworkflows

- Added stub test creation to `create_test_yml` ([#2476](https://github.com/nf-core/tools/pull/2476))
- Fixed `nf-core subworkflows lint` to work with new module structure for nf-test ([#2494](https://github.com/nf-core/tools/pull/2494))
- Add option `--migrate-pytest` to create a subworkflow with nf-test taking into account an existing subworkflow ([#2549](https://github.com/nf-core/tools/pull/2549))

### General

- Update `schema build` functionality to automatically update defaults which have changed in the `nextflow.config`([#2479](https://github.com/nf-core/tools/pull/2479))
- Change testing framework for modules and subworkflows from pytest to nf-test ([#2490](https://github.com/nf-core/tools/pull/2490))
- `bump_version` keeps now the indentation level of the updated version entries ([#2514](https://github.com/nf-core/tools/pull/2514))
- Add mypy to pre-commit config for the tools repo ([#2545](https://github.com/nf-core/tools/pull/2545))
- Use Path objects for ComponentCreate and update the structure of components templates ([#2551](https://github.com/nf-core/tools/pull/2551)).
- GitPod base image: swap tool installation back to `conda` from `mamba` ([#2566](https://github.com/nf-core/tools/pull/2566)).
- Sort the `installed_by` list in `modules.json` ([#2570](https://github.com/nf-core/tools/pull/2570)).
- Unset env variable JAVA_TOOL_OPTIONS in gitpod ([#2569](https://github.com/nf-core/tools/pull/2569))

## [v2.10 - Nickel Ostrich](https://github.com/nf-core/tools/releases/tag/2.10) + [2023-09-25]

### Template

- Fix links in `multiqc_config.yml` ([#2372](https://github.com/nf-core/tools/pull/2372) and [#2412](https://github.com/nf-core/tools/pull/2412))
- Remove default false from nextflow_schema.json ([#2376](https://github.com/nf-core/tools/pull/2376))
- Add module MULTIQC to modules.config ([#2377](https://github.com/nf-core/tools/pull/2377))
- Add GitHub workflow for automated release announcements ([#2382](https://github.com/nf-core/tools/pull/2382))
- Update the Code of Conduct ([#2381](https://github.com/nf-core/tools/pull/2381))
- Save template information to `.nf-core.yml` and deprecate argument `--template-yaml` for `nf-core sync` ([#2388](https://github.com/nf-core/tools/pull/2388) and [#2389](https://github.com/nf-core/tools/pull/2389))
- ([#2397](https://github.com/nf-core/tools/pull/2397)) Remove fixed Ubuntu test and added to standard testing matrix
- ([#2396](https://github.com/nf-core/tools/pull/2396)) Reduce container finding error to warning since the registries are not consistent.
- ([#2415](https://github.com/nf-core/tools/pull/2415#issuecomment-1709847086)) Add autoMounts for apptainer.
- Remove `igenomes_base` from the schema, so that nf-validation doesn't create a file path and throw errors offline for s3 objects.
- Modified devcontainer permissions so that singularity can be run in Codespaces/VS Code devcontainers ([Commit a103f44](https://github.com/CarsonJM/tools/commit/a103f4484eca8c6d668e4653a4ed8d20faf1b41d))
- Update Gitpod profile resources to reflect base environment settings.
- ([#747](https://github.com/nf-core/tools/issues/747)) Add to the template the code to dump the selected pipeline parameters into a json file.

### Download

- Improved container image resolution and prioritization of http downloads over Docker URIs ([#2364](https://github.com/nf-core/tools/pull/2364)).
- Registries provided with `-l`/`--container-library` will be ignored for modules with explicit container registry specifications ([#2403](https://github.com/nf-core/tools/pull/2403)).
- Fix unintentional downloading of containers in test for the Tower download functionality. Bug reported by @adamrtalbot and @awgymer ([#2434](https://github.com/nf-core/tools/pull/2434)).

### Linting

- Add new command `nf-core subworkflows lint` ([#2379](https://github.com/nf-core/tools/pull/2379))

### Modules

### Subworkflows

- Fix bug: missing subworkflow name when using `nf-core subworkflows create` ([#2435](https://github.com/nf-core/tools/pull/2435))

### General

- Initialise `docker_image_name` to fix `UnboundLocalError` error ([#2374](https://github.com/nf-core/tools/pull/2374))
- Fix prompt pipeline revision during launch ([#2375](https://github.com/nf-core/tools/pull/2375))
- Add a `create-params-file` command to create a YAML parameter file for a pipeline containing parameter documentation and defaults. ([#2362](https://github.com/nf-core/tools/pull/2362))
- Update the Code of Conduct ([#2381](https://github.com/nf-core/tools/pull/2381))
- Remove `--no-git` option from `nf-core create` ([#2394](https://github.com/nf-core/tools/pull/2394))
- Throw warning when custom workflow name contains special characters ([#2401](https://github.com/nf-core/tools/pull/2401))
- Bump version of nf-test snapshot files with `nf-core bump-version` ([#2410](https://github.com/nf-core/tools/pull/2410))

## [v2.9 - Chromium Falcon](https://github.com/nf-core/tools/releases/tag/2.9) + [2023-06-29]

### Template

- `params.max_multiqc_email_size` is no longer required ([#2273](https://github.com/nf-core/tools/pull/2273))
- Remove `cleanup = true` from `test_full.config` in pipeline template ([#2279](https://github.com/nf-core/tools/pull/2279))
- Fix usage docs for specifying `params.yaml` ([#2279](https://github.com/nf-core/tools/pull/2279))
- Added stub in modules template ([#2277](https://github.com/nf-core/tools/pull/2277)) [Contributed by @nvnieuwk]
- Move registry definitions out of profile scope ([#2286])(https://github.com/nf-core/tools/pull/2286)
- Remove `aws_tower` profile ([#2287])(https://github.com/nf-core/tools/pull/2287)
- Fixed the Slack report to include the pipeline name ([#2291](https://github.com/nf-core/tools/pull/2291))
- Fix link in the MultiQC report to point to exact version of output docs ([#2298](https://github.com/nf-core/tools/pull/2298))
- Updates seqeralabs/action-tower-launch to v2.0.0 ([#2301](https://github.com/nf-core/tools/pull/2301))
- Remove schema validation from `lib` folder and use Nextflow [nf-validation plugin](https://nextflow-io.github.io/nf-validation/) instead ([#1771](https://github.com/nf-core/tools/pull/1771/))
- Fix parsing of container directive when it is not typical nf-core format ([#2306](https://github.com/nf-core/tools/pull/2306))
- Add ability to specify custom registry for linting modules, defaults to quay.io ([#2313](https://github.com/nf-core/tools/pull/2313))
- Add `singularity.registry = 'quay.io'` in pipeline template ([#2305](https://github.com/nf-core/tools/pull/2305))
- Add `apptainer.registry = 'quay.io'` in pipeline template ([#2352](https://github.com/nf-core/tools/pull/2352))
- Bump minimum required NF version in pipeline template from `22.10.1` -> `23.04.0` ([#2305](https://github.com/nf-core/tools/pull/2305))
- Add ability to interpret `docker.registry` from `nextflow.config` file. If not found defaults to quay.io. ([#2318](https://github.com/nf-core/tools/pull/2318))
- Add functions to dynamically include pipeline tool citations in MultiQC methods description section for better reporting. ([#2326](https://github.com/nf-core/tools/pull/2326))
- Remove `--tracedir` parameter ([#2290](https://github.com/nf-core/tools/pull/2290))
- Incorrect config parameter warnings when customising pipeline template ([#2333](https://github.com/nf-core/tools/pull/2333))
- Use markdown syntax in the description for the meta map channels ([#2358](https://github.com/nf-core/tools/pull/2358))

### Download

- Introduce a `--tower` flag for `nf-core download` to obtain pipelines in an offline format suited for [seqeralabs® Nextflow Tower](https://cloud.tower.nf/) ([#2247](https://github.com/nf-core/tools/pull/2247)).
- Refactored the CLI for `--singularity-cache` in `nf-core download` from a flag to an argument. The prior options were renamed to `amend` (container images are only saved in the `$NXF_SINGULARITY_CACHEDIR`) and `copy` (a copy of the image is saved with the download). `remote` was newly introduced and allows to provide a table of contents of a remote cache via an additional argument `--singularity-cache-index` ([#2247](https://github.com/nf-core/tools/pull/2247)).
- Refactored the CLI parameters related to container images. Although downloading other images than those of the Singularity/Apptainer container system is not supported for the time being, a generic name for the parameters seemed preferable. So the new parameter `--singularity-cache-index` introduced in [#2247](https://github.com/nf-core/tools/pull/2247) has been renamed to `--container-cache-index` prior to release ([#2336](https://github.com/nf-core/tools/pull/2336)).
- To address issue [#2311](https://github.com/nf-core/tools/issues/2311), a new parameter `--container-library` was created allowing to specify the container library (registry) from which container images in OCI format (Docker) should be pulled ([#2336](https://github.com/nf-core/tools/pull/2336)).
- Container detection in configs was improved. This allows for DSL2-like container definitions inside the container parameter value provided to process scopes [#2346](https://github.com/nf-core/tools/pull/2346).
- Add apptainer to the list of false positive container strings ([#2353](https://github.com/nf-core/tools/pull/2353)).

#### Updated CLI parameters

| Old parameter         | New parameter                                  |
| --------------------- | ---------------------------------------------- |
| new parameter         | `-d` / `--download-configuration`              |
| new parameter         | `-t` / `--tower`                               |
| `-c`/ `--container`   | `-s` / `--container-system <VALUE>`            |
| new parameter         | `-l` / `--container-library <VALUE>`           |
| `--singularity-cache` | `-u` / `--container-cache-utilisation <VALUE>` |
| new parameter         | `-i` / `--container-cache-index <VALUE>`       |

_In addition, `-r` / `--revision` has been changed to a parameter that can be provided multiple times so several revisions can be downloaded at once._

### Linting

- Warn if container access is denied ([#2270](https://github.com/nf-core/tools/pull/2270))
- Error if module container specification has quay.io as prefix when it shouldn't have ([#2278](https://github.com/nf-core/tools/pull/2278/files)
- Detect if container is 'simple name' and try to contact quay.io server by default ([#2281](https://github.com/nf-core/tools/pull/2281))
- Warn about null/None/empty default values in `nextflow_schema.json` ([#3328](https://github.com/nf-core/tools/pull/2328))
- Fix linting when creating a pipeline skipping some parts of the template and add CI test ([#2330](https://github.com/nf-core/tools/pull/2330))

### Modules

- Don't update `modules_json` object if a module is not updated ([#2323](https://github.com/nf-core/tools/pull/2323))

### Subworkflows

### General

- GitPod base image: Always self-update to the latest version of Nextflow. Add [pre-commit](https://pre-commit.com/) dependency.
- GitPod configs: Update Nextflow as an init task, init pre-commit in pipeline config.
- Refgenie: Create `nxf_home/nf-core/refgenie_genomes.config` path if it doesn't exist ([#2312](https://github.com/nf-core/tools/pull/2312))
- Add CI tests to test running a pipeline when it's created from a template skipping different areas

## [v2.8 - Ruthenium Monkey](https://github.com/nf-core/tools/releases/tag/2.8) - [2023-04-27]

### Template

- Explicitly disable `conda` when a container profile ([#2140](https://github.com/nf-core/tools/pull/2140))
- Turn on automatic clean up of intermediate files in `work/` on successful pipeline completion in full-test config ([#2163](https://github.com/nf-core/tools/pull/2163)) [Contributed by @jfy133]
- Add documentation to `usage.md` on how to use `params.yml` files, based on nf-core/ampliseq text ([#2173](https://github.com/nf-core/tools/pull/2173/)) [Contributed by @jfy133, @d4straub]
- Make jobs automatically resubmit for a much wider range of exit codes (now `104` and `130..145`) ([#2170](https://github.com/nf-core/tools/pull/2170))
- Add a clean-up GHA which closes issues and PRs with specific labels ([#2183](https://github.com/nf-core/tools/pull/2183))
- Remove problematic sniffer code in samplesheet_check.py that could give false positive 'missing header' errors ([https://github.com/nf-core/tools/pull/2194]) [Contributed by @Midnighter, @jfy133]
- Consistent syntax for branch checks in PRs ([#2202](https://github.com/nf-core/tools/issues/2202))
- Fixed minor Jinja2 templating bug that caused the PR template to miss a newline
- Updated AWS tests to use newly moved `seqeralabs/action-tower-launch` instead of `nf-core/tower-action`
- Remove `.cff` files from `.editorconfig` ([#2145](https://github.com/nf-core/tools/pull/2145))
- Simplify pipeline README ([#2186](https://github.com/nf-core/tools/issues/2186))
- Added support for the apptainer container engine via `-profile apptainer`. ([#2244](https://github.com/nf-core/tools/issues/2244)) [Contributed by @jfy133]
- Added config `docker.registry` to pipeline template for a configurable default container registry when using Docker containers. Defaults to `quay.io` ([#2133](https://github.com/nf-core/tools/pull/2133))
- Add tower.yml file to the pipeline template ([#2251](https://github.com/nf-core/tools/pull/2251))
- Add mastodon badge to README ([#2253](https://github.com/nf-core/tools/pull/2253))
- Removed `quay.io` from all module Docker container references as this is now supplied at pipeline level. ([#2249](https://github.com/nf-core/tools/pull/2249))
- Remove `CITATION.cff` file from pipeline template, to avoid that pipeline Zenodo entries reference the nf-core publication instead of the pipeline ([#2059](https://github.com/nf-core/tools/pull/2059)).

### Linting

- Update modules lint test to fail if enable_conda is found ([#2213](https://github.com/nf-core/tools/pull/2213))
- Read module lint configuration from `.nf-core.yml`, not `.nf-core-lint.yml` ([#2221](https://github.com/nf-core/tools/pull/2221))
- `nf-core schema lint` now defaults to linting `nextflow_schema.json` if no filename is provided ([#2225](https://github.com/nf-core/tools/pull/2225))
- Warn if `/zenodo.XXXXXX` is present in the Readme ([#2254](https://github.com/nf-core/tools/pull/2254))
- Lint all labels in a module ([#2227](https://github.com/nf-core/tools/pull/2227))

### Modules

- Add an `--empty-template` option to create a module without TODO statements or examples ([#2175](https://github.com/nf-core/tools/pull/2175) & [#2177](https://github.com/nf-core/tools/pull/2177))
- Removed the `nf-core modules mulled` command and all its code dependencies ([2199](https://github.com/nf-core/tools/pull/2199)).
- Take into account the provided `--git_remote` URL when linting all modules ([2243](https://github.com/nf-core/tools/pull/2243)).

### Subworkflows

- Fixing problem when a module included in a subworkflow had a name change from TOOL to TOOL/SUBTOOL ([#2177](https://github.com/nf-core/tools/pull/2177))
- Fix `nf-core subworkflows test` not running subworkflow tests ([#2181](https://github.com/nf-core/tools/pull/2181))
- Add tests for `nf-core subworkflows create-test-yml` ([#2219](https://github.com/nf-core/tools/pull/2219))

### General

- Deprecate Python 3.7 support because it reaches EOL ([#2210](https://github.com/nf-core/tools/pull/2210))
- `nf-core modules/subworkflows info` now prints the include statement for the module/subworkflow ([#2182](https://github.com/nf-core/tools/pull/2182)).
- Add a clean-up GHA which closes issues and PRs with specific labels ([#2183](https://github.com/nf-core/tools/pull/2183))
- update minimum version of rich to 13.3.1 ([#2185](https://github.com/nf-core/tools/pull/2185))
- Add the Nextflow version to Gitpod container matching the minimal Nextflow version for nf-core (according to `nextflow.config`) ([#2196](https://github.com/nf-core/tools/pull/2196))
- Use `nfcore/gitpod:dev` container in the dev branch ([#2196](https://github.com/nf-core/tools/pull/2196))
- Replace requests_mock with responses in test mocks ([#2165](https://github.com/nf-core/tools/pull/2165)).
- Add warning when installing a module from an `org_path` that exists in multiple remotes in `modules.json` ([#2228](https://github.com/nf-core/tools/pull/2228) [#2239](https://github.com/nf-core/tools/pull/2239)).
- Add the possibility to translate refgenie asset aliases to the ones used in a pipeline with an alias_translations.yaml file ([#2242](https://github.com/nf-core/tools/pull/2242)).
- Add initial CHM13 support ([1988](https://github.com/nf-core/tools/issues/1988))

## [v2.7.2 - Mercury Eagle Patch](https://github.com/nf-core/tools/releases/tag/2.7.2) - [2022-12-19]

### Template

- Fix the syntax of github_output in GitHub actions ([#2114](https://github.com/nf-core/tools/pull/2114))
- Fix a bug introduced in 2.7 that made pipelines hang ([#2132](https://github.com/nf-core/tools/issues/2132))

### Linting

- Allow specifying containers in less than three lines ([#2121](https://github.com/nf-core/tools/pull/2121))
- Run prettier after dumping a json schema file ([#2124](https://github.com/nf-core/tools/pull/2124))

### General

- Only check that a pipeline name doesn't contain dashes if the name is provided by prompt of `--name`. Don't check if a template file is used. ([#2123](https://github.com/nf-core/tools/pull/2123))
- Deprecate `--enable_conda` parameter. Use `conda.enable` instead ([#2131](https://github.com/nf-core/tools/pull/2131))
- Handle `json.load()` exceptions ([#2134](https://github.com/nf-core/tools/pull/2134))

## [v2.7.1 - Mercury Eagle Patch](https://github.com/nf-core/tools/releases/tag/2.7.1) - [2022-12-08]

- Patch release to fix pipeline sync ([#2110](https://github.com/nf-core/tools/pull/2110))

## [v2.7 - Mercury Eagle](https://github.com/nf-core/tools/releases/tag/2.7) - [2022-12-07]

Another big release with lots of new features and bug fixes. Thanks to all contributors!

**Highlights**

- New `nf-core subworkflows` subcommand for creating, removing, testing, updating and finding subworkflows, see the [documentation](https://nf-co.re/tools/#subworkflows) for more information.
- Every pipeline has now it's own GitHub codespace template, which can be used to develop the pipeline directly in the browser.
- Improved handling of modules and subworkflows from other repos than nf-core/modules.
- Pre-commit is now installed as a dependency, which allows us, besides other things, to run prettier on the fly even if it is not manually installed.
- Shell completion for nf-core commands, more information [here](https://nf-co.re/tools#shell-completion).

### Template

#### Features

- Ignore files in `bin/` directory when running prettier ([#2080](https://github.com/nf-core/tools/pull/1957)).
- Add GitHub codespaces template ([#1957](https://github.com/nf-core/tools/pull/1957))
- `nextflow run <pipeline> --version` will now print the workflow version from the manifest and exit ([#1951](https://github.com/nf-core/tools/pull/1951)).
- Add profile for running `docker` with the ARM chips (including Apple silicon) ([#1942](https://github.com/nf-core/tools/pull/1942) and [#2034](https://github.com/nf-core/tools/pull/2034)).
- Flip execution order of parameter summary printing and parameter validation to prevent 'hiding' of parameter errors ([#2033](https://github.com/nf-core/tools/pull/2033)).
- Change colour of 'pipeline completed successfully, but some processes failed' from red to yellow ([#2096](https://github.com/nf-core/tools/pull/2096)).

#### Bug fixes

- Fix lint warnings for `samplesheet_check.nf` module ([#1875](https://github.com/nf-core/tools/pull/1875)).
- Check that the workflow name provided with a template doesn't contain dashes ([#1822](https://github.com/nf-core/tools/pull/1822))

### Linting

#### Features

- Add `--sort-by` option to linting which allows ordering module lint warnings/errors by either test name or module name ([#2077](https://github.com/nf-core/tools/pull/2077)).

#### Bug fixes

- Don't lint pipeline name if `manifest.name` in `.nf-core.yml` ([#2035](https://github.com/nf-core/tools/pull/2035))
- Don't check for `docker pull` commands in `actions_ci` lint test (leftover from DSL1) ([#2055](https://github.com/nf-core/tools/pull/2055)).

### General

#### Features

- Use pre-commit run prettier if prettier is not available ([#1983](https://github.com/nf-core/tools/pull/1983)) and initialize pre-commit in gitpod and codespaces ([#1957](https://github.com/nf-core/tools/pull/1957)).
- Refactor CLI flag `--hide-progress` to be at the top-level group, like `--verbose` ([#2016](https://github.com/nf-core/tools/pull/2016))
- `nf-core sync` now supports the template YAML file using `-t/--template-yaml` ([#1880](https://github.com/nf-core/tools/pull/1880)).
- The default branch can now be specified when creating a new pipeline repo [#1959](https://github.com/nf-core/tools/pull/1959).
- Only warn when checking that the pipeline directory contains a `main.nf` and a `nextflow.config` file if the pipeline is not an nf-core pipeline [#1964](https://github.com/nf-core/tools/pull/1964)
- Bump promoted Python version from 3.7 to 3.8 ([#1971](https://github.com/nf-core/tools/pull/1971)).
- Extended the chat notifications to Slack ([#1829](https://github.com/nf-core/tools/pull/1829)).
- Don't print source file + line number on logging messages (except when verbose) ([#2015](https://github.com/nf-core/tools/pull/2015))
- Automatically format `test.yml` content with Prettier ([#2078](https://github.com/nf-core/tools/pull/2078))
- Automatically format `modules.json` content with Prettier ([#2074](https://github.com/nf-core/tools/pull/2074))
- Add shell completion for nf-core tools commands([#2070](https://github.com/nf-core/tools/pull/2070))

#### Bug fixes, maintenance and tests

- Fix error in tagging GitPod docker images during releases ([#1874](https://github.com/nf-core/tools/pull/1874)).
- Fix bug when updating modules from old version in old folder structure ([#1908](https://github.com/nf-core/tools/pull/1908)).
- Don't remove local copy of modules repo, only update it with fetch ([#1881](https://github.com/nf-core/tools/pull/1881)).
- Improve test coverage of `sync.py` and `__main__.py` ([#1936](https://github.com/nf-core/tools/pull/1936), [#1965](https://github.com/nf-core/tools/pull/1965)).
- Add file `versions.yml` when generating `test.yml` with `nf-core modules create-test-yml` but don't check for md5sum [#1963](https://github.com/nf-core/tools/pull/1963).
- Mock biocontainers and anaconda api calls in modules and subworkflows tests [#1967](https://github.com/nf-core/tools/pull/1967)
- Run tests with Python 3.11 ([#1970](https://github.com/nf-core/tools/pull/1970)).
- Run test with a realistic version of git ([#2043](https://github.com/nf-core/tools/pull/2043)).
- Fix incorrect file deletion in `nf-core launch` when `--params_in` has the same name as `--params_out` ([#1986](https://github.com/nf-core/tools/pull/1986)).
- Updated GitHub actions ([#1998](https://github.com/nf-core/tools/pull/1998), [#2001](https://github.com/nf-core/tools/pull/2001))
- Code maintenance ([#1818](https://github.com/nf-core/tools/pull/1818), [#2032](https://github.com/nf-core/tools/pull/2032), [#2073](https://github.com/nf-core/tools/pull/2073)).
- Track from where modules and subworkflows are installed ([#1999](https://github.com/nf-core/tools/pull/1999)).
- Substitute ModulesCommand and SubworkflowsCommand by ComponentsCommand ([#2000](https://github.com/nf-core/tools/pull/2000)).
- Prevent installation with unsupported Python versions ([#2075](https://github.com/nf-core/tools/pull/2075)).
- Allow other remote URLs not starting with `http` ([#2061](https://github.com/nf-core/tools/pull/2061))

### Modules

- Update patch file paths if the modules directory has the old structure ([#1878](https://github.com/nf-core/tools/pull/1878)).
- Don't write to `modules.json` file when applying a patch file during `nf-core modules update` ([#2017](https://github.com/nf-core/tools/pull/2017)).

### Subworkflows

- Add subworkflow commands `create-test-yml`, `create` and `install` ([#1897](https://github.com/nf-core/tools/pull/1897)).
- Update subworkflows install so it installs also imported modules and subworkflows ([#1904](https://github.com/nf-core/tools/pull/1904)).
- `check_up_to_date()` function from `modules_json.py` also checks for subworkflows ([#1934](https://github.com/nf-core/tools/pull/1934)).
- Add tests for `nf-core subworkflows install` command ([#1996](https://github.com/nf-core/tools/pull/1996)).
- Function `create()` from `modules_json.py` adds also subworkflows to `modules.json` file ([#2005](https://github.com/nf-core/tools/pull/2005)).
- Add `nf-core subworkflows update` command ([#2019](https://github.com/nf-core/tools/pull/2019)).

## [v2.6 - Tin Octopus](https://github.com/nf-core/tools/releases/tag/2.6) - [2022-10-04]

### Template

- Add template for subworkflows
- Add `actions/upload-artifact` step to the awstest workflows, to expose the debug log file
- Add `prettier` as a requirement to Gitpod Dockerimage
- Bioconda incompatible conda channel setups now result in more informative error messages ([#1812](https://github.com/nf-core/tools/pull/1812))
- Improve template customisation documentation ([#1821](https://github.com/nf-core/tools/pull/1821))
- Update MultiQC module, update supplying MultiQC default and custom config and logo files to module
- Add a 'recommend' methods description text to MultiQC to help pipeline users report pipeline usage in publications ([#1749](https://github.com/nf-core/tools/pull/1749))
- Fix template spacing modified by JINJA ([#1830](https://github.com/nf-core/tools/pull/1830))
- Fix MultiQC execution on template ([#1855](https://github.com/nf-core/tools/pull/1855))
- Don't skip including `base.config` when skipping nf-core/configs

### Linting

- Pipelines: Check that the old renamed `lib` files are not still present:
  - `Checks.groovy` -> `Utils.groovy`
  - `Completion.groovy` -> `NfcoreTemplate.groovy`
  - `Workflow.groovy` -> `WorkflowMain.groovy`

### General

- Add function to enable chat notifications on MS Teams, accompanied by `hook_url` param to enable it.
- Schema: Remove `allOf` if no definition groups are left.
- Use contextlib to temporarily change working directories ([#1819](https://github.com/nf-core/tools/pull/1819))
- More helpful error messages if `nf-core download` can't parse a singularity image download
- Add `nf-core subworkflows create` command

### Modules

- If something is wrong with the local repo cache, offer to delete it and try again ([#1850](https://github.com/nf-core/tools/issues/1850))
- Restructure code to work with the directory restructuring in [modules](https://github.com/nf-core/modules/pull/2141) ([#1859](https://github.com/nf-core/tools/pull/1859))
- Make `label: process_single` default when creating a new module

## [v2.5.1 - Gold Otter Patch](https://github.com/nf-core/tools/releases/tag/2.5.1) - [2022-08-31]

- Patch release to fix black linting in pipelines ([#1789](https://github.com/nf-core/tools/pull/1789))
- Add isort options to pyproject.toml ([#1792](https://github.com/nf-core/tools/pull/1792))
- Lint pyproject.toml file exists and content ([#1795](https://github.com/nf-core/tools/pull/1795))
- Update GitHub PyPI package release action to v1 ([#1785](https://github.com/nf-core/tools/pull/1785))

### Template

- Update GitHub actions to use nodejs16 ([#1944](https://github.com/nf-core/tools/pull/1944))

## [v2.5 - Gold Otter](https://github.com/nf-core/tools/releases/tag/2.5) - [2022-08-30]

### Template

- Bumped Python version to 3.7 in the GitHub linting in the workflow template ([#1680](https://github.com/nf-core/tools/pull/1680))
- Fix bug in pipeline readme logo URL ([#1590](https://github.com/nf-core/tools/pull/1590))
- Switch CI to use [setup-nextflow](https://github.com/nf-core/setup-nextflow) action to install Nextflow ([#1650](https://github.com/nf-core/tools/pull/1650))
- Add `CITATION.cff` [#361](https://github.com/nf-core/tools/issues/361)
- Add Gitpod and Mamba profiles to the pipeline template ([#1673](https://github.com/nf-core/tools/pull/1673))
- Remove call to `getGenomeAttribute` in `main.nf` when running `nf-core create` without iGenomes ([#1670](https://github.com/nf-core/tools/issues/1670))
- Make `nf-core create` fail if Git default branch name is dev or TEMPLATE ([#1705](https://github.com/nf-core/tools/pull/1705))
- Convert `console` snippets to `bash` snippets in the template where applicable ([#1729](https://github.com/nf-core/tools/pull/1729))
- Add `branch` field to module entries in `modules.json` to record what branch a module was installed from ([#1728](https://github.com/nf-core/tools/issues/1728))
- Add customisation option to remove all GitHub support with `nf-core create` ([#1766](https://github.com/nf-core/tools/pull/1766))

### Linting

- Check that the `.prettierignore` file exists and that starts with the same content.
- Update `readme.py` nf version badge validation regexp to accept any signs before version number ([#1613](https://github.com/nf-core/tools/issues/1613))
- Add isort configuration and GitHub workflow ([#1538](https://github.com/nf-core/tools/pull/1538))
- Use black also to format python files in workflows ([#1563](https://github.com/nf-core/tools/pull/1563))
- Add check for mimetype in the `input` parameter. ([#1647](https://github.com/nf-core/tools/issues/1647))
- Check that the singularity and docker tags are parsable. Add `--fail-warned` flag to `nf-core modules lint` ([#1654](https://github.com/nf-core/tools/issues/1654))
- Handle exception in `nf-core modules lint` when process name doesn't start with process ([#1733](https://github.com/nf-core/tools/issues/1733))

### General

- Remove support for Python 3.6 ([#1680](https://github.com/nf-core/tools/pull/1680))
- Add support for Python 3.9 and 3.10 ([#1680](https://github.com/nf-core/tools/pull/1680))
- Invoking Python with optimizations no longer affects the program control flow ([#1685](https://github.com/nf-core/tools/pull/1685))
- Update `readme` to drop `--key` option from `nf-core modules list` and add the new pattern syntax
- Add `--fail-warned` flag to `nf-core lint` to make warnings fail ([#1593](https://github.com/nf-core/tools/pull/1593))
- Add `--fail-warned` flag to pipeline linting workflow ([#1593](https://github.com/nf-core/tools/pull/1593))
- Updated the nf-core package requirements ([#1620](https://github.com/nf-core/tools/pull/1620), [#1757](https://github.com/nf-core/tools/pull/1757), [#1756](https://github.com/nf-core/tools/pull/1756))
- Remove dependency of the mock package and use unittest.mock instead ([#1696](https://github.com/nf-core/tools/pull/1696))
- Fix and improve broken test for Singularity container download ([#1622](https://github.com/nf-core/tools/pull/1622))
- Use [`$XDG_CACHE_HOME`](https://specifications.freedesktop.org/basedir-spec/basedir-spec-latest.html) or `~/.cache` instead of `$XDG_CONFIG_HOME` or `~/config/` as base directory for API cache
- Switch CI to use [setup-nextflow](https://github.com/nf-core/setup-nextflow) action to install Nextflow ([#1650](https://github.com/nf-core/tools/pull/1650))
- Add tests for `nf-core modules update` and `ModulesJson`.
- Add CI for GitLab remote [#1646](https://github.com/nf-core/tools/issues/1646)
- Add `CITATION.cff` [#361](https://github.com/nf-core/tools/issues/361)
- Allow customization of the `nf-core` pipeline template when using `nf-core create` ([#1548](https://github.com/nf-core/tools/issues/1548))
- Add Refgenie integration: updating of nextflow config files with a refgenie database ([#1090](https://github.com/nf-core/tools/pull/1090))
- Fix `--key` option in `nf-core lint` when supplying a module lint test name ([#1681](https://github.com/nf-core/tools/issues/1681))
- Add `no_git=True` when creating a new pipeline and initialising a git repository is not needed in `nf-core lint` and `nf-core bump-version` ([#1709](https://github.com/nf-core/tools/pull/1709))
- Move `strip_ansi_code` function in lint to `utils.py`
- Simplify control flow and don't use equality comparison for `None` and booleans
- Replace use of the deprecated `distutils` Version object with that from `packaging` ([#1735](https://github.com/nf-core/tools/pull/1735))
- Add code to cancel CI run if a new run starts ([#1760](https://github.com/nf-core/tools/pull/1760))
- CI for the API docs generation now uses the ubuntu-latest base image ([#1762](https://github.com/nf-core/tools/pull/1762))
- Add option to hide progress bars in `nf-core lint` and `nf-core modules lint` with `--hide-progress`.

### Modules

- Add `--fix-version` flag to `nf-core modules lint` command to update modules to the latest version ([#1588](https://github.com/nf-core/tools/pull/1588))
- Fix a bug in the regex extracting the version from biocontainers URLs ([#1598](https://github.com/nf-core/tools/pull/1598))
- Update how we interface with git remotes. ([#1626](https://github.com/nf-core/tools/issues/1626))
- Add prompt for module name to `nf-core modules info` ([#1644](https://github.com/nf-core/tools/issues/1644))
- Update docs with example of custom git remote ([#1645](https://github.com/nf-core/tools/issues/1645))
- Command `nf-core modules test` obtains module name suggestions from installed modules ([#1624](https://github.com/nf-core/tools/pull/1624))
- Add `--base-path` flag to `nf-core modules` to specify the base path for the modules in a remote. Also refactored `modules.json` code. ([#1643](https://github.com/nf-core/tools/issues/1643)) Removed after ([#1754](https://github.com/nf-core/tools/pull/1754))
- Rename methods in `ModulesJson` to remove explicit reference to `modules.json`
- Fix inconsistencies in the `--save-diff` flag `nf-core modules update`. Refactor `nf-core modules update` ([#1536](https://github.com/nf-core/tools/pull/1536))
- Fix bug in `ModulesJson.check_up_to_date` causing it to ask for the remote of local modules
- Handle errors when updating module version with `nf-core modules update --fix-version` ([#1671](https://github.com/nf-core/tools/pull/1671))
- Make `nf-core modules update --save-diff` work when files were created or removed ([#1694](https://github.com/nf-core/tools/issues/1694))
- Get the latest common build for Docker and Singularity containers of a module ([#1702](https://github.com/nf-core/tools/pull/1702))
- Add short option for `--no-pull` option in `nf-core modules`
- Add `nf-core modules patch` command ([#1312](https://github.com/nf-core/tools/issues/1312))
- Add support for patch in `nf-core modules update` command ([#1312](https://github.com/nf-core/tools/issues/1312))
- Add support for patch in `nf-core modules lint` command ([#1312](https://github.com/nf-core/tools/issues/1312))
- Add support for custom remotes in `nf-core modules lint` ([#1715](https://github.com/nf-core/tools/issues/1715))
- Make `nf-core modules` commands work with arbitrary git remotes ([#1721](https://github.com/nf-core/tools/issues/1721))
- Add links in `README.md` for `info` and `patch` commands ([#1722](https://github.com/nf-core/tools/issues/1722)])
- Fix misc. issues with `--branch` and `--base-path` ([#1726](https://github.com/nf-core/tools/issues/1726))
- Add `branch` field to module entries in `modules.json` to record what branch a module was installed from ([#1728](https://github.com/nf-core/tools/issues/1728))
- Fix broken link in `nf-core modules info`([#1745](https://github.com/nf-core/tools/pull/1745))
- Fix unbound variable issues and minor refactoring [#1742](https://github.com/nf-core/tools/pull/1742/)
- Recreate modules.json file instead of complaining about incorrectly formatted file. ([#1741](https://github.com/nf-core/tools/pull/1741)
- Add support for patch when creating `modules.json` file ([#1752](https://github.com/nf-core/tools/pull/1752))

## [v2.4.1 - Cobolt Koala Patch](https://github.com/nf-core/tools/releases/tag/2.4) - [2022-05-16]

- Patch release to try to fix the template sync ([#1585](https://github.com/nf-core/tools/pull/1585))
- Avoid persistent temp files from pytests ([#1566](https://github.com/nf-core/tools/pull/1566))
- Add option to trigger sync manually on just nf-core/testpipeline

## [v2.4 - Cobolt Koala](https://github.com/nf-core/tools/releases/tag/2.4) - [2022-05-16]

### Template

- Read entire lines when sniffing the samplesheet format (fix [#1561](https://github.com/nf-core/tools/issues/1561))
- Add actions workflow to respond to `@nf-core-bot fix linting` comments on pipeline PRs
- Fix Prettier formatting bug in completion email HTML template ([#1509](https://github.com/nf-core/tools/issues/1509))
- Fix bug in pipeline readme logo URL
- Set the default DAG graphic output to HTML to have a default that does not depend on Graphviz being installed on the host system ([#1512](https://github.com/nf-core/tools/pull/1512)).
- Removed retry strategy for AWS tests CI, as Nextflow now handles spot instance retries itself
- Add `.prettierignore` file to stop Prettier linting tests from running over test files
- Made module template test command match the default used in `nf-core modules create-test-yml` ([#1562](https://github.com/nf-core/tools/issues/1562))
- Removed black background from Readme badges now that GitHub has a dark mode, added Tower launch badge.
- Don't save md5sum for `versions.yml` when running `nf-core modules create-test-yml` ([#1511](https://github.com/nf-core/tools/pull/1511))

### General

- Add actions workflow to respond to `@nf-core-bot fix linting` comments on nf-core/tools PRs
- Use [`$XDG_CONFIG_HOME`](https://specifications.freedesktop.org/basedir-spec/basedir-spec-latest.html) or `~/.config/nf-core` instead of `~/.nfcore` for API cache (the latter can be safely deleted)
- Consolidate GitHub API calls into a shared function that uses authentication from the [`gh` GitHub cli tool](https://cli.github.com/) or `GITHUB_AUTH_TOKEN` to avoid rate limiting ([#1499](https://github.com/nf-core/tools/pull/1499))
- Add an empty line to `modules.json`, `params.json` and `nextflow-schema.json` when dumping them to avoid prettier errors.
- Remove empty JSON schema definition groups to avoid usage errors ([#1419](https://github.com/nf-core/tools/issues/1419))
- Bumped the minimum version of `rich` from `v10` to `v10.7.0`

### Modules

- Add a new command `nf-core modules mulled` which can generate the name for a multi-tool container image.
- Add a new command `nf-core modules test` which runs pytests locally.
- Print include statement to terminal when `modules install` ([#1520](https://github.com/nf-core/tools/pull/1520))
- Allow follow links when generating `test.yml` file with `nf-core modules create-test-yml` ([1570](https://github.com/nf-core/tools/pull/1570))
- Escaped test run output before logging it, to avoid a rich `MarkupError`

### Linting

- Don't allow a `.nf-core.yaml` file, should be `.yml` ([#1515](https://github.com/nf-core/tools/pull/1515)).
- `shell` blocks now recognised to avoid error `when: condition has too many lines` ([#1557](https://github.com/nf-core/tools/issues/1557))
- Fixed error when using comments after `input` tuple lines ([#1542](https://github.com/nf-core/tools/issues/1542))
- Don't lint the `shell` block when `script` is used ([1558](https://github.com/nf-core/tools/pull/1558))
- Check that `template` is used in `script` blocks
- Tweaks to CLI output display of lint results

## [v2.3.2 - Mercury Vulture Fixed Formatting](https://github.com/nf-core/tools/releases/tag/2.3.2) - [2022-03-24]

Very minor patch release to fix the full size AWS tests and re-run the template sync, which partially failed due to GitHub pull-requests being down at the time of release.

### Template

- Updated the AWS GitHub actions to let nf-core/tower-action use it's defaults for pipeline and git sha ([#1488](https://github.com/nf-core/tools/pull/1488))
- Add prettier editor extension to `gitpod.yml` in template ([#1485](https://github.com/nf-core/tools/pull/1485))
- Remove traces of markdownlint in the template ([#1486](https://github.com/nf-core/tools/pull/1486)
- Remove accidentally added line in `CHANGELOG.md` in the template ([#1487](https://github.com/nf-core/tools/pull/1487))
- Update linting to check that `.editorconfig` is there and `.yamllint.yml` isn't.

## [v2.3.1 - Mercury Vulture Formatting](https://github.com/nf-core/tools/releases/tag/2.3.1) - [2022-03-23]

This patch release is primarily to address problems that we had in the v2.3 release with code linting.
Instead of resolving those specific issues, we chose to replace the linting tools (`markdownlint`, `yamllint`) with a new tool: [_Prettier_](https://prettier.io)

This is a fairly major change and affects a lot of files. However, it will hopefully simplify future usage.
Prettier can auto-format many different file formats (for pipelines the most relevant are markdown and YAML) and is extensible with plugins ([Nextflow](https://github.com/nf-core/prettier-plugin-nextflow), anyone?).
It tends to be a bit less strict than `markdownlint` and `yamllint` and importantly _can fix files for you_ rather than just complaining.

The sync PR may be a little big because of many major changes (whitespace, quotation mark styles etc).
To help with the merge, _**we highly recommend running Prettier on your pipeline's codebase before attempting the template merge**_.
If you take this approach, please copy `.editorconfig` and `.prettierrc.yml` from the template to your pipeline root first,
as they configure the behaviour of Prettier.

To run Prettier, go to the base of the repository where `.editorconfig` and `.prettierrc.yml` are located.
Make sure your `git status` is clean so that the changes don't affect anything you're working on and run:

```bash
prettier --write .
```

This runs Prettier and tells it to fix any issues it finds in place.

Please note that there are many excellent integrations for Prettier available, for example VSCode can be set up to automatically format files on save.

### Template

- Replace `markdownlint` and `yamllint` with [_Prettier_](https://prettier.io) for linting formatting / whitespace ([#1470](https://github.com/nf-core/tools/pull/1470))
- Add CI test using `editorconfig-checker` for other file types to look for standardised indentation and formatting ([#1476](https://github.com/nf-core/tools/pull/1476))
- Add md5sum check of `versions.yml` to `test.yml` on the modules template.
- Update bundled module wrappers to latest versions ([#1462](https://github.com/nf-core/tools/pull/1462))
- Renamed `assets/multiqc_config.yaml` to `assets/multiqc_config.yml` (`yml` not `yaml`) ([#1471](https://github.com/nf-core/tools/pull/1471))

### General

- Convert nf-core/tools API / lint test documentation to MyST ([#1245](https://github.com/nf-core/tools/pull/1245))
- Build documentation for the `nf-core modules lint` tests ([#1250](https://github.com/nf-core/tools/pull/1250))
- Fix some colours in the nf-core/tools API docs ([#1467](https://github.com/nf-core/tools/pull/1467))
- Install tools inside GitPod Docker using the repo itself and not from Conda.
- Rewrite GitHub Actions workflow for publishing the GitPod Docker image.
- Improve config for PyTest so that you can run `pytest` instead of `pytest tests/` ([#1461](https://github.com/nf-core/tools/pull/1461))
- New pipeline lint test `multiqc_config` that checks YAML structure instead of basic file contents ([#1461](https://github.com/nf-core/tools/pull/1461))
- Updates to the GitPod docker image to install the latest version of nf-core/tools

## [v2.3 - Mercury Vulture](https://github.com/nf-core/tools/releases/tag/2.3) - [2022-03-15]

### Template

- Removed mention of `--singularity_pull_docker_container` in pipeline `README.md`
- Replaced equals with ~ in nf-core headers, to stop false positive unresolved conflict errors when committing with VSCode.
- Add retry strategy for AWS megatests after releasing [nf-core/tower-action v2.2](https://github.com/nf-core/tower-action/releases/tag/v2.2)
- Added `.nf-core.yml` file with `repository_type: pipeline` for modules commands
- Update igenomes path to the `BWAIndex` to fetch the whole `version0.6.0` folder instead of only the `genome.fa` file
- Remove pinned Node version in the GitHub Actions workflows, to fix errors with `markdownlint`
- Bumped `nf-core/tower-action` to `v3` and removed `pipeline` and `revision` from the AWS workflows, which were not needed
- Add yamllint GitHub Action.
- Add `.yamllint.yml` to avoid line length and document start errors ([#1407](https://github.com/nf-core/tools/issues/1407))
- Add `--publish_dir_mode` back into the pipeline template ([nf-core/rnaseq#752](https://github.com/nf-core/rnaseq/issues/752#issuecomment-1039451607))
- Add optional loading of of pipeline-specific institutional configs to `nextflow.config`
- Make `--outdir` a mandatory parameter ([nf-core/tools#1415](https://github.com/nf-core/tools/issues/1415))
- Add pipeline description and authors between triple quotes to avoid errors with apostrophes ([#2066](https://github.com/nf-core/tools/pull/2066), [#2104](https://github.com/nf-core/tools/pull/2104))

### General

- Updated `nf-core download` to work with latest DSL2 syntax for containers ([#1379](https://github.com/nf-core/tools/issues/1379))
- Made `nf-core modules create` detect repository type with explicit `.nf-core.yml` instead of random readme stuff ([#1391](https://github.com/nf-core/tools/pull/1391))
- Added a Gitpod environment and Dockerfile ([#1384](https://github.com/nf-core/tools/pull/1384))
  - Adds conda, Nextflow, nf-core, pytest-workflow, mamba, and pip to base Gitpod Docker image.
  - Adds GH action to build and push Gitpod Docker image.
  - Adds Gitpod environment to template.
  - Adds Gitpod environment to tools with auto build of nf-core tool.
- Shiny new command-line help formatting ([#1403](https://github.com/nf-core/tools/pull/1403))
- Call the command line help with `-h` as well as `--help` (was formerly just the latter) ([#1404](https://github.com/nf-core/tools/pull/1404))
- Add `.yamllint.yml` config file to avoid line length and document start errors in the tools repo itself.
- Switch to `yamllint-github-action`to be able to configure yaml lint exceptions ([#1404](https://github.com/nf-core/tools/issues/1413))
- Prevent module linting KeyError edge case ([#1321](https://github.com/nf-core/tools/issues/1321))
- Bump-versions: Don't trim the trailing newline on files, causes editorconfig linting to fail ([#1265](https://github.com/nf-core/tools/issues/1265))
- Handle exception in `nf-core list` when a broken git repo is found ([#1273](https://github.com/nf-core/tools/issues/1273))
- Updated URL for pipeline lint test docs ([#1348](https://github.com/nf-core/tools/issues/1348))
- Updated `nf-core create` to tolerate failures and retry when fetching pipeline logos from the website ([#1369](https://github.com/nf-core/tools/issues/1369))
- Modified the CSS overriding `sphinx_rtd_theme` default colors to fix some glitches in the API documentation ([#1294](https://github.com/nf-core/tools/issues/1294))

### Modules

- New command `nf-core modules info` that prints nice documentation about a module to the terminal :sparkles: ([#1427](https://github.com/nf-core/tools/issues/1427))
- Linting a pipeline now fails instead of warning if a local copy of a module does not match the remote ([#1313](https://github.com/nf-core/tools/issues/1313))
- Fixed linting bugs where warning was incorrectly generated for:
  - `Module does not emit software version`
  - `Container versions do not match`
  - `input:` / `output:` not being specified in module
  - Allow for containers from other biocontainers resource as defined [here](https://github.com/nf-core/modules/blob/cde237e7cec07798e5754b72aeca44efe89fc6db/modules/cat/fastq/main.nf#L7-L8)
- Fixed traceback when using `stageAs` syntax as defined [here](https://github.com/nf-core/modules/blob/cde237e7cec07798e5754b72aeca44efe89fc6db/modules/cat/fastq/main.nf#L11)
- Added `nf-core schema docs` command to output pipeline parameter documentation in Markdown format for inclusion in GitHub and other documentation systems ([#741](https://github.com/nf-core/tools/issues/741))
- Allow conditional process execution from the configuration file ([#1393](https://github.com/nf-core/tools/pull/1393))
- Add linting for when condition([#1397](https://github.com/nf-core/tools/pull/1397))
- Added modules ignored table to `nf-core modules bump-versions`. ([#1234](https://github.com/nf-core/tools/issues/1234))
- Added `--conda-package-version` flag for specifying version of conda package in `nf-core modules create`. ([#1238](https://github.com/nf-core/tools/issues/1238))
- Add option of writing diffs to file in `nf-core modules update` using either interactive prompts or the new `--diff-file` flag.
- Fixed edge case where module names that were substrings of other modules caused both to be installed ([#1380](https://github.com/nf-core/tools/issues/1380))
- Tweak handling of empty files when generating the test YAML ([#1376](https://github.com/nf-core/tools/issues/1376))
  - Fail linting if a md5sum for an empty file is found (instead of a warning)
  - Don't skip the md5 when generating a test file if an empty file is found (so that linting fails and can be manually checked)
- Linting checks test files for `TODO` statements as well as the main module code ([#1271](https://github.com/nf-core/tools/issues/1271))
- Handle error if `manifest` isn't set in `nextflow.config` ([#1418](https://github.com/nf-core/tools/issues/1418))

## [v2.2 - Lead Liger](https://github.com/nf-core/tools/releases/tag/2.2) - [2021-12-14]

### Template

- Update repo logos to utilize [GitHub's `#gh-light/dark-mode-only`](https://docs.github.com/en/github/writing-on-github/getting-started-with-writing-and-formatting-on-github/basic-writing-and-formatting-syntax#specifying-the-theme-an-image-is-shown-to), to switch between logos optimized for light or dark themes. The old repo logos have to be removed (in `docs/images` and `assets/`).
- Deal with authentication with private repositories
- Bump minimum Nextflow version to 21.10.3
- Convert pipeline template to updated Nextflow DSL2 syntax
- Solve circular import when importing `nf_core.modules.lint`
- Disable cache in `nf_core.utils.fetch_wf_config` while performing `test_wf_use_local_configs`.
- Modify software version channel handling to support multiple software version emissions (e.g. from mulled containers), and multiple software versions.
- Update `dumpsoftwareversion` module to correctly report versions with trailing zeros.
- Remove `params.hostnames` from the pipeline template ([#1304](https://github.com/nf-core/tools/issues/1304))
- Update `.gitattributes` to mark installed modules and subworkflows as `linguist-generated` ([#1311](https://github.com/nf-core/tools/issues/1311))
- Adding support for [Julia](https://julialang.org) package environments to `nextflow.config`([#1317](https://github.com/nf-core/tools/pull/1317))
- New YAML issue templates for pipeline bug reports and feature requests, with a much richer interface ([#1165](https://github.com/nf-core/tools/pull/1165))
- Update AWS test GitHub Actions to use v2 of [nf-core/tower-action](https://github.com/nf-core/tower-action)
- Post linting comment even when `linting.yml` fails
- Update `CONTRIBUTION.md` bullets to remove points related to `scrape_software_versions.py`
- Update AWS test to set Nextflow version to 21.10.3

### General

- Made lint check for parameters defaults stricter [[#992](https://github.com/nf-core/tools/issues/992)]
  - Default values in `nextflow.config` must match the defaults given in the schema (anything with `{` in, or in `main.nf` is ignored)
  - Defaults in `nextflow.config` must now match the variable _type_ specified in the schema
  - If you want the parameter to not have a default value, use `null`
  - Strings set to `false` or an empty string in `nextflow.config` will now fail linting
- Bump minimum Nextflow version to 21.10.3
- Changed `questionary` `ask()` to `unsafe_ask()` to not catch `KeyboardInterrupts` ([#1237](https://github.com/nf-core/tools/issues/1237))
- Fixed bug in `nf-core launch` due to revisions specified with `-r` not being added to nextflow command. ([#1246](https://github.com/nf-core/tools/issues/1246))
- Update regex in `readme` test of `nf-core lint` to agree with the pipeline template ([#1260](https://github.com/nf-core/tools/issues/1260))
- Update 'fix' message in `nf-core lint` to conform to the current command line options. ([#1259](https://github.com/nf-core/tools/issues/1259))
- Fixed bug in `nf-core list` when `NXF_HOME` is set
- Run CI test used to create and lint/run the pipeline template with minimum and latest edge release of NF ([#1304](https://github.com/nf-core/tools/issues/1304))
- New YAML issue templates for tools bug reports and feature requests, with a much richer interface ([#1165](https://github.com/nf-core/tools/pull/1165))
- Handle syntax errors in Nextflow config nicely when running `nf-core schema build` ([#1267](https://github.com/nf-core/tools/pull/1267))
- Erase temporary files and folders while performing Python tests (pytest)
- Remove base `Dockerfile` used for DSL1 pipeline container builds
- Run tests with Python 3.10
- [#1363](https://github.com/nf-core/tools/pull/1363) Fix tools CI workflow nextflow versions.

### Modules

- Fixed typo in `modules_utils.py`.
- Fixed failing lint test when process section was missing from module. Also added the local failing tests to the warned section of the output table. ([#1235](https://github.com/nf-core/tools/issues/1235))
- Added `--diff` flag to `nf-core modules update` which shows the diff between the installed files and the versions
- Update `nf-core modules create` help texts which were not changed with the introduction of the `--dir` flag
- Check if README is from modules repo
- Update module template to DSL2 v2.0 (remove `functions.nf` from modules template and updating `main.nf` ([#1289](https://github.com/nf-core/tools/pull/))
- Substitute get process/module name custom functions in module `main.nf` using template replacement ([#1284](https://github.com/nf-core/tools/issues/1284))
- Check test YML file for md5sums corresponding to empty files ([#1302](https://github.com/nf-core/tools/issues/1302))
- Exit with an error if empty files are found when generating the test YAML file ([#1302](https://github.com/nf-core/tools/issues/1302))

## [v2.1 - Zinc Zebra](https://github.com/nf-core/tools/releases/tag/2.1) - [2021-07-27]

### Template

- Correct regex pattern for file names in `nextflow_schema.json`
- Remove `.` from nf-core/tools command examples
- Update Nextflow installation link in pipeline template ([#1201](https://github.com/nf-core/tools/issues/1201))
- Command `hostname` is not portable [[#1212](https://github.com/nf-core/tools/pull/1212)]
- Changed how singularity and docker links are written in template to avoid duplicate links

### General

- Changed names of some flags with `-r` as short options to make the flags more consistent between commands.

### Modules

- Added consistency checks between installed modules and `modules.json` ([#1199](https://github.com/nf-core/tools/issues/1199))
- Added support excluding or specifying version of modules in `.nf-core.yml` when updating with `nf-core modules install --all` ([#1204](https://github.com/nf-core/tools/issues/1204))
- Created `nf-core modules update` and removed updating options from `nf-core modules install`
- Added missing function call to `nf-core lint` ([#1198](https://github.com/nf-core/tools/issues/1198))
- Fix `nf-core lint` not filtering modules test when run with `--key` ([#1203](https://github.com/nf-core/tools/issues/1203))
- Fixed `nf-core modules install` not working when installing from branch with `-b` ([#1218](https://github.com/nf-core/tools/issues/1218))
- Added prompt to choose between updating all modules or named module in `nf-core modules update`
- Check if modules is installed before trying to update in `nf-core modules update`
- Verify that a commit SHA provided with `--sha` exists for `install/update` commands
- Add new-line to `main.nf` after `bump-versions` command to make ECLint happy

## [v2.0.1 - Palladium Platypus Junior](https://github.com/nf-core/tools/releases/tag/2.0.1) - [2021-07-13]

### Template

- Critical tweak to add `--dir` declaration to `nf-core lint` GitHub Actions `linting.yml` workflow

### General

- Add `--dir` declaration to `nf-core sync` GitHub Actions `sync.yml` workflow

## [v2.0 - Palladium Platypus](https://github.com/nf-core/tools/releases/tag/2.0) - [2021-07-13]

### :warning: Major enhancements & breaking changes

This marks the first Nextflow DSL2-centric release of `tools` which means that some commands won't work in full with DSL1 pipelines anymore. Please use a `v1.x` version of `tools` for such pipelines or better yet join us to improve our DSL2 efforts! Here are the most important changes:

- The pipeline template has been completely re-written in DSL2
- A module template has been added to auto-create best-practice DSL2 modules to speed up development
- A whole suite of commands have been added to streamline the creation, installation, removal, linting and version bumping of DSL2 modules either installed within pipelines or the nf-core/modules repo

### Template

- Move TODO item of `contains:` map in a YAML string [[#1082](https://github.com/nf-core/tools/issues/1082)]
- Trigger AWS tests via Tower API [[#1160](https://github.com/nf-core/tools/pull/1160)]

### General

- Fixed a bug in the Docker image build for tools that failed due to an extra hyphen. [[#1069](https://github.com/nf-core/tools/pull/1069)]
- Regular release sync fix - this time it was to do with JSON serialisation [[#1072](https://github.com/nf-core/tools/pull/1072)]
- Fixed bug in schema validation that ignores upper/lower-case typos in parameters [[#1087](https://github.com/nf-core/tools/issues/1087)]
- Bugfix: Download should use path relative to workflow for configs
- Remove lint checks for files related to conda and docker as not needed anymore for DSL2
- Removed `params_used` lint check because of incompatibility with DSL2
- Added`modules bump-versions` command to `README.md`
- Update docs for v2.0 release

### Modules

- Update comment style of modules `functions.nf` template file [[#1076](https://github.com/nf-core/tools/issues/1076)]
- Changed working directory to temporary directory for `nf-core modules create-test-yml` [[#908](https://github.com/nf-core/tools/issues/908)]
- Use Biocontainers API instead of quayi.io API for `nf-core modules create` [[#875](https://github.com/nf-core/tools/issues/875)]
- Update `nf-core modules install` to handle different versions of modules [#1116](https://github.com/nf-core/tools/pull/1116)
- Added `nf-core modules bump-versions` command to update all versions in the `nf-core/modules` repository [[#1123](https://github.com/nf-core/tools/issues/1123)]
- Updated `nf-core modules lint` to check whether a `git_sha` exists in the `modules.json` file or whether a new version is available [[#1114](https://github.com/nf-core/tools/issues/1114)]
- Refactored `nf-core modules` command into one file per command [#1124](https://github.com/nf-core/tools/pull/1124)
- Updated `nf-core modules remove` to also remove entry in `modules.json` file ([#1115](https://github.com/nf-core/tools/issues/1115))
- Bugfix: Interactive prompt for `nf-core modules install` was receiving too few arguments
- Added progress bar to creation of 'modules.json'
- Updated `nf-core modules list` to show versions of local modules
- Improved exit behavior by replacing `sys.exit` with exceptions
- Updated `nf-core modules remove` to remove module entry in `modules.json` if module directory is missing
- Create extra tempdir as work directory for `nf-core modules create-test-yml` to avoid adding the temporary files to the `test.yml`
- Refactored passing of command line arguments to `nf-core` commands and subcommands ([#1139](https://github.com/nf-core/tools/issues/1139), [#1140](https://github.com/nf-core/tools/issues/1140))
- Check for `modules.json` for entries of modules that are not actually installed in the pipeline [[#1141](https://github.com/nf-core/tools/issues/1141)]
- Added `<keywords>` argument to `nf-core modules list` for filtering the listed modules. ([#1139](https://github.com/nf-core/tools/issues/1139)
- Added support for a `bump-versions` configuration file [[#1142](https://github.com/nf-core/tools/issues/1142)]
- Fixed `nf-core modules create-test-yml` so it doesn't break when the output directory is supplied [[#1148](https://github.com/nf-core/tools/issues/1148)]
- Updated `nf-core modules lint` to work with new directory structure [[#1159](https://github.com/nf-core/tools/issues/1159)]
- Updated `nf-core modules install` and `modules.json` to work with new directory structure ([#1159](https://github.com/nf-core/tools/issues/1159))
- Updated `nf-core modules remove` to work with new directory structure [[#1159](https://github.com/nf-core/tools/issues/1159)]
- Restructured code and removed old table style in `nf-core modules list`
- Fixed bug causing `modules.json` creation to loop indefinitely
- Added `--all` flag to `nf-core modules install`
- Added `remote` and `local` subcommands to `nf-core modules list`
- Fix bug due to restructuring in modules template
- Added checks for verifying that the remote repository is well formed
- Added checks to `ModulesCommand` for verifying validity of remote repositories
- Misc. changes to `modules install`: check that module exist in remote, `--all` is has `--latest` by default.

#### Sync

- Don't set the default value to `"null"` when a parameter is initialised as `null` in the config [[#1074](https://github.com/nf-core/tools/pull/1074)]

#### Tests

- Added a test for the `version_consistency` lint check
- Refactored modules tests into separate files, and removed direct comparisons with number of tests in `lint` tests ([#1158](https://github.com/nf-core/tools/issues/1158))

## [v1.14 - Brass Chicken :chicken:](https://github.com/nf-core/tools/releases/tag/1.14) - [2021-05-11]

### Template

- Add the implicit workflow declaration to `main.nf` DSL2 template [[#1056](https://github.com/nf-core/tools/issues/1056)]
- Fixed an issue regarding explicit disabling of unused container engines [[#972](https://github.com/nf-core/tools/pull/972)]
- Removed trailing slash from `params.igenomes_base` to yield valid s3 paths (previous paths work with Nextflow but not aws cli)
- Added a timestamp to the trace + timetime + report + dag filenames to fix overwrite issue on AWS
- Rewrite the `params_summary_log()` function to properly ignore unset params and have nicer formatting [[#971](https://github.com/nf-core/tools/issues/971)]
- Fix overly strict `--max_time` formatting regex in template schema [[#973](https://github.com/nf-core/tools/issues/973)]
- Convert `d` to `day` in the `cleanParameters` function to make Duration objects like `2d` pass the validation [[#858](https://github.com/nf-core/tools/issues/858)]
- Added nextflow version to quick start section and adjusted `nf-core bump-version` [[#1032](https://github.com/nf-core/tools/issues/1032)]
- Use latest stable Nextflow version `21.04.0` for CI tests instead of the `-edge` release

### Download

- Fix bug in `nf-core download` where image names were getting a hyphen in `nf-core` which was breaking things.
- Extensive new interactive prompts for all command line flags [[#1027](https://github.com/nf-core/tools/issues/1027)]
  - It is now recommended to run `nf-core download` without any cli options and follow prompts (though flags can be used to run non-interactively if you wish)
- New helper code to set `$NXF_SINGULARITY_CACHEDIR` and add to `.bashrc` if desired [[#1027](https://github.com/nf-core/tools/issues/1027)]

### Launch

- Strip values from `nf-core launch` web response which are `False` and have no default in the schema [[#976](https://github.com/nf-core/tools/issues/976)]
- Improve API caching code when polling the website, fixes noisy log message when waiting for a response [[#1029](https://github.com/nf-core/tools/issues/1029)]
- New interactive prompts for pipeline name [[#1027](https://github.com/nf-core/tools/issues/1027)]

### Modules

- Added `tool_name_underscore` to the module template to allow TOOL_SUBTOOL in `main.nf` [[#1011](https://github.com/nf-core/tools/issues/1011)]
- Added `--conda-name` flag to `nf-core modules create` command to allow sidestepping questionary [[#988](https://github.com/nf-core/tools/issues/988)]
- Extended `nf-core modules lint` functionality to check tags in `test.yml` and to look for a entry in the `pytest_software.yml` file
- Update `modules` commands to use new test tag format `tool/subtool`
- New modules lint test comparing the `functions.nf` file to the template version
- Modules installed from alternative sources are put in folders based on the name of the source repository

### Linting

- Fix bug in nf-core lint config skipping for the `nextflow_config` test [[#1019](https://github.com/nf-core/tools/issues/1019)]
- New `-k`/`--key` cli option for `nf-core lint` to allow you to run only named lint tests, for faster local debugging
- Merge markers lint test - ignore binary files, allow config to ignore specific files [[#1040](https://github.com/nf-core/tools/pull/1040)]
- New lint test to check if all defined pipeline parameters are mentioned in `main.nf` [[#1038](https://github.com/nf-core/tools/issues/1038)]
- Added fix to remove warnings about params that get converted from camelCase to camel-case [[#1035](https://github.com/nf-core/tools/issues/1035)]
- Added pipeline schema lint checks for missing parameter description and parameters outside of groups [[#1017](https://github.com/nf-core/tools/issues/1017)]

### General

- Try to fix the fix for the automated sync when we submit too many PRs at once [[#970](https://github.com/nf-core/tools/issues/970)]
- Rewrite how the tools documentation is deployed to the website, to allow multiple versions
- Created new Docker image for the tools cli package - see installation docs for details [[#917](https://github.com/nf-core/tools/issues/917)]
- Ignore permission errors for setting up requests cache directories to allow starting with an invalid or read-only `HOME` directory

## [v1.13.3 - Copper Crocodile Resurrection :crocodile:](https://github.com/nf-core/tools/releases/tag/1.13.2) - [2021-03-24]

- Running tests twice with `nf-core modules create-test-yml` to catch unreproducible md5 sums [[#890](https://github.com/nf-core/tools/issues/890)]
- Fix sync error again where the Nextflow edge release needs to be used for some pipelines
- Fix bug with `nf-core lint --release` (`NameError: name 'os' is not defined`)
- Added linebreak to linting comment so that markdown header renders on PR comment properly
- `nf-core modules create` command - if no bioconda package is found, prompt user for a different bioconda package name
- Updated module template `main.nf` with new test data paths

## [v1.13.2 - Copper Crocodile CPR :crocodile: :face_with_head_bandage:](https://github.com/nf-core/tools/releases/tag/1.13.2) - [2021-03-23]

- Make module template pass the EC linter [[#953](https://github.com/nf-core/tools/pull/953)]
- Added better logging message if a user doesn't specify the directory correctly with `nf-core modules` commands [[#942](https://github.com/nf-core/tools/pull/942)]
- Fixed parameter validation bug caused by JSONObject [[#937](https://github.com/nf-core/tools/issues/937)]
- Fixed template creation error regarding file permissions [[#932](https://github.com/nf-core/tools/issues/932)]
- Split the `create-lint-wf` tests up into separate steps in GitHub Actions to make the CI results easier to read
- Added automated PR comments to the Markdown, YAML and Python lint CI tests to explain failures (tools and pipeline template)
- Make `nf-core lint` summary table borders coloured according to overall pass / fail status
- Attempted a fix for the automated sync when we submit too many PRs at once [[#911](https://github.com/nf-core/tools/issues/911)]

## [v1.13.1 - Copper Crocodile Patch :crocodile: :pirate_flag:](https://github.com/nf-core/tools/releases/tag/1.13.1) - [2021-03-19]

- Fixed bug in pipeline linting markdown output that gets posted to PR comments [[#914]](https://github.com/nf-core/tools/issues/914)
- Made text for the PR branch CI check less verbose with a TLDR in bold at the top
- A number of minor tweaks to the new `nf-core modules lint` code

## [v1.13 - Copper Crocodile](https://github.com/nf-core/tools/releases/tag/1.13) - [2021-03-18]

### Template

- **Major new feature** - Validation of pipeline parameters [[#426]](https://github.com/nf-core/tools/issues/426)
  - The addition runs as soon as the pipeline launches and checks the pipeline input parameters two main things:
    - No parameters are supplied that share a name with core Nextflow options (eg. `--resume` instead of `-resume`)
    - Supplied parameters validate against the pipeline JSON schema (eg. correct variable types, required values)
  - If either parameter validation fails or the pipeline has errors, a warning is given about any unexpected parameters found which are not described in the pipeline schema.
  - This behaviour can be disabled by using `--validate_params false`
- Added profiles to support the [Charliecloud](https://hpc.github.io/charliecloud/) and [Shifter](https://nersc.gitlab.io/development/shifter/how-to-use/) container engines [[#824](https://github.com/nf-core/tools/issues/824)]
  - Note that Charliecloud requires Nextflow version `v21.03.0-edge` or later.
- Profiles for container engines now explicitly _disable_ all other engines [[#867](https://github.com/nf-core/tools/issues/867)]
- Fixed typo in nf-core-lint CI that prevented the markdown summary from being automatically posted on PRs as a comment.
- Changed default for `--input` from `data/*{1,2}.fastq.gz` to `null`, as this is now validated by the schema as a required value.
- Removed support for `--name` parameter for custom run names.
  - The same functionality for MultiQC still exists with the core Nextflow `-name` option.
- Added to template docs about how to identify process name for resource customisation
- The parameters `--max_memory` and `--max_time` are now validated against a regular expression [[#793](https://github.com/nf-core/tools/issues/793)]
  - Must be written in the format `123.GB` / `456.h` with any of the prefixes listed in the [Nextflow docs](https://www.nextflow.io/docs/latest/process.html#memory)
  - Bare numbers no longer allowed, avoiding people from trying to specify GB and actually specifying bytes.
- Switched from cookiecutter to Jinja2 [[#880]](https://github.com/nf-core/tools/pull/880)
- Finally dropped the wonderful [cookiecutter](https://github.com/cookiecutter/cookiecutter) library that was behind the first pipeline template that led to nf-core [[#880](https://github.com/nf-core/tools/pull/880)]
  - Now rendering templates directly using [Jinja](https://jinja.palletsprojects.com/), which is what cookiecutter was doing anyway

### Modules

Initial addition of a number of new helper commands for working with DSL2 modules:

- `modules list` - List available modules
- `modules install` - Install a module from nf-core/modules
- `modules remove` - Remove a module from a pipeline
- `modules create` - Create a module from the template
- `modules create-test-yml` - Create the `test.yml` file for a module with md5 sums, tags, commands and names added
- `modules lint` - Check a module against nf-core guidelines

You can read more about each of these commands in the main tools documentation (see `README.md` or <https://nf-co.re/tools>)

### Tools helper code

- Fixed some bugs in the command line interface for `nf-core launch` and improved formatting [[#829](https://github.com/nf-core/tools/pull/829)]
- New functionality for `nf-core download` to make it compatible with DSL2 pipelines [[#832](https://github.com/nf-core/tools/pull/832)]
  - Singularity images in module files are now discovered and fetched
  - Direct downloads of Singularity images in python allowed (much faster than running `singularity pull`)
  - Downloads now work with `$NXF_SINGULARITY_CACHEDIR` so that pipelines sharing containers have efficient downloads
- Changed behaviour of `nf-core sync` command [[#787](https://github.com/nf-core/tools/issues/787)]
  - Instead of opening or updating a PR from `TEMPLATE` directly to `dev`, a new branch is now created from `TEMPLATE` and a PR opened from this to `dev`.
  - This is to make it easier to fix merge conflicts without accidentally bringing the entire pipeline history back into the `TEMPLATE` branch (which makes subsequent sync merges much more difficult)

### Linting

- Major refactor and rewrite of pipieline linting code
  - Much better code organisation and maintainability
  - New automatically generated documentation using Sphinx
  - Numerous new tests and functions, removal of some unnecessary tests
- Added lint check for merge markers [[#321]](https://github.com/nf-core/tools/issues/321)
- Added new option `--fix` to automatically correct some problems detected by linting
- Added validation of default params to `nf-core schema lint` [[#823](https://github.com/nf-core/tools/issues/823)]
- Added schema validation of GitHub action workflows to lint function [[#795](https://github.com/nf-core/tools/issues/795)]
- Fixed bug in schema title and description validation
- Added second progress bar for conda dependencies lint check, as it can be slow [[#299](https://github.com/nf-core/tools/issues/299)]
- Added new lint test to check files that should be unchanged from the pipeline.
- Added the possibility to ignore lint tests using a `nf-core-lint.yml` config file [[#809](https://github.com/nf-core/tools/pull/809)]

## [v1.12.1 - Silver Dolphin](https://github.com/nf-core/tools/releases/tag/1.12.1) - [2020-12-03]

### Template

- Finished switch from `$baseDir` to `$projectDir` in `iGenomes.conf` and `main.nf`
  - Main fix is for `smail_fields` which was a bug introduced in the previous release. Sorry about that!
- Ported a number of small content tweaks from nf-core/eager to the template [[#786](https://github.com/nf-core/tools/issues/786)]
  - Better contributing documentation, more placeholders in documentation files, more relaxed markdownlint exceptions for certain HTML tags, more content for the PR and issue templates.

### Tools helper code

- Pipeline schema: make parameters of type `range` to `number`. [[#738](https://github.com/nf-core/tools/issues/738)]
- Respect `$NXF_HOME` when looking for pipelines with `nf-core list` [[#798](https://github.com/nf-core/tools/issues/798)]
- Swapped PyInquirer with questionary for command line questions in `launch.py` [[#726](https://github.com/nf-core/tools/issues/726)]
  - This should fix conda installation issues that some people had been hitting
  - The change also allows other improvements to the UI
- Fix linting crash when a file deleted but not yet staged in git [[#796](https://github.com/nf-core/tools/issues/796)]

## [v1.12 - Mercury Weasel](https://github.com/nf-core/tools/releases/tag/1.12) - [2020-11-19]

### Tools helper code

- Updated `nf_core` documentation generator for building [https://nf-co.re/tools-docs/](https://nf-co.re/tools-docs/)

### Template

- Make CI comments work with PRs from forks [[#765](https://github.com/nf-core/tools/issues/765)]
  - Branch protection and linting results should now show on all PRs
- Updated GitHub issue templates, which had stopped working
- Refactored GitHub Actions so that the AWS full-scale tests are triggered after docker build is finished
  - DockerHub push workflow split into two - one for dev, one for releases
- Updated actions to no longer use `set-env` which is now depreciating [[#739](https://github.com/nf-core/tools/issues/739)]
- Added config import for `test_full` in `nextflow.config`
- Switched depreciated `$baseDir` to `$projectDir`
- Updated minimum Nextflow version to `20.04.10`
- Make Nextflow installation less verbose in GitHub Actions [[#780](https://github.com/nf-core/tools/pull/780)]

### Linting

- Updated code to display colours in GitHub Actions log output
- Allow tests to pass with `dev` version of nf-core/tools (previous failure due to base image version)
- Lint code no longer tries to post GitHub PR comments. This is now done in a GitHub Action only.

## [v1.11 - Iron Tiger](https://github.com/nf-core/tools/releases/tag/1.11) - [2020-10-27]

### Template

- Fix command error in `awstest.yml` GitHub Action workflow.
- Allow manual triggering of AWS test GitHub Action workflows.
- Remove TODO item, which was proposing the usage of additional files beside `usage.md` and `output.md` for documentation.
- Added a Podman profile, which enables Podman as container.
- Updated linting for GitHub actions AWS tests workflows.

### Linting

- Made a base-level `Dockerfile` a warning instead of failure
- Added a lint failure if the old `bin/markdown_to_html.r` script is found
- Update `rich` package dependency and use new markup escaping to change `[[!]]` back to `[!]` again

### Other

- Pipeline sync - fetch full repo when checking out before sync
- Sync - Add GitHub actions manual trigger option

## [v1.10.2 - Copper Camel _(brought back from the dead)_](https://github.com/nf-core/tools/releases/tag/1.10.2) - [2020-07-31]

Second patch release to address some small errors discovered in the pipeline template.
Apologies for the inconvenience.

- Fix syntax error in `/push_dockerhub.yml` GitHub Action workflow
- Change `params.readPaths` -> `params.input_paths` in `test_full.config`
- Check results when posting the lint results as a GitHub comment
  - This feature is unfortunately not possible when making PRs from forks outside of the nf-core organisation for now.
- More major refactoring of the automated pipeline sync
  - New GitHub Actions matrix parallelisation of sync jobs across pipelines [[#673](https://github.com/nf-core/tools/issues/673)]
  - Removed the `--all` behaviour from `nf-core sync` as we no longer need it
  - Sync now uses a new list of pipelines on the website which does not include archived pipelines [[#712](https://github.com/nf-core/tools/issues/712)]
  - When making a PR it checks if a PR already exists - if so it updates it [[#710](https://github.com/nf-core/tools/issues/710)]
  - More tests and code refactoring for more stable code. Hopefully fixes 404 error [[#711](https://github.com/nf-core/tools/issues/711)]

## [v1.10.1 - Copper Camel _(patch)_](https://github.com/nf-core/tools/releases/tag/1.10.1) - [2020-07-30]

Patch release to fix the automatic template synchronisation, which failed in the v1.10 release.

- Improved logging: `nf-core --log-file log.txt` now saves a verbose log to disk.
- nf-core/tools GitHub Actions pipeline sync now uploads verbose log as an artifact.
- Sync - fixed several minor bugs, made logging less verbose.
- Python Rich library updated to `>=4.2.1`
- Hopefully fix git config for pipeline sync so that commit comes from @nf-core-bot
- Fix sync auto-PR text indentation so that it doesn't all show as code
- Added explicit flag `--show-passed` for `nf-core lint` instead of taking logging verbosity

## [v1.10 - Copper Camel](https://github.com/nf-core/tools/releases/tag/1.10) - [2020-07-30]

### Pipeline schema

This release of nf-core/tools introduces a major change / new feature: pipeline schema.
These are [JSON Schema](https://json-schema.org/) files that describe all of the parameters for a given
pipeline with their ID, a description, a longer help text, an optional default value, a variable _type_
(eg. `string` or `boolean`) and more.

The files will be used in a number of places:

- Automatic validation of supplied parameters when running pipelines
  - Pipeline execution can be immediately stopped if a required `param` is missing,
    or does not conform to the patterns / allowed values in the schema.
- Generation of pipeline command-line help
  - Running `nextflow run <pipeline> --help` will use the schema to generate a help text automatically
- Building online documentation on the [nf-core website](https://nf-co.re)
- Integration with 3rd party graphical user interfaces

To support these new schema files, nf-core/tools now comes with a new set of commands: `nf-core schema`.

- Pipeline schema can be generated or updated using `nf-core schema build` - this takes the parameters from
  the pipeline config file and prompts the developer for any mismatch between schema and pipeline.
  - Once a skeleton Schema file has been built, the command makes use of a new nf-core website tool to provide
    a user friendly graphical interface for developers to add content to their schema: [https://nf-co.re/pipeline_schema_builder](https://nf-co.re/pipeline_schema_builder)
- Pipelines will be automatically tested for valid schema that describe all pipeline parameters using the
  `nf-core schema lint` command (also included as part of the main `nf-core lint` command).
- Users can validate their set of pipeline inputs using the `nf-core schema validate` command.

In addition to the new schema commands, the `nf-core launch` command has been completely rewritten from
scratch to make use of the new pipeline schema. This command can use either an interactive command-line
prompt or a rich web interface to help users set parameters for a pipeline run.

The parameter descriptions and help text are fully used and embedded into the launch interfaces to make
this process as user-friendly as possible. We hope that it's particularly well suited to those new to nf-core.

Whilst we appreciate that this new feature will add a little work for pipeline developers, we're excited at
the possibilities that it brings. If you have any feedback or suggestions, please let us know either here on
GitHub or on the nf-core [`#json-schema` Slack channel](https://nfcore.slack.com/channels/json-schema).

### Python code formatting

We have adopted the use of the [Black Python code formatter](https://black.readthedocs.io/en/stable/).
This ensures a harmonised code formatting style throughout the package, from all contributors.
If you are editing any Python code in nf-core/tools you must now pass the files through Black when
making a pull-request. See [`.github/CONTRIBUTING.md`](.github/CONTRIBUTING.md) for details.

### Template

- Add `--publish_dir_mode` parameter [#585](https://github.com/nf-core/tools/issues/585)
- Isolate R library paths to those in container [#541](https://github.com/nf-core/tools/issues/541)
- Added new style of pipeline parameters JSON schema to pipeline template
- Add ability to attach MultiQC reports to completion emails when using `mail`
- Update `output.md` and add in 'Pipeline information' section describing standard NF and pipeline reporting.
- Build Docker image using GitHub Actions, then push to Docker Hub (instead of building on Docker Hub)
- Add Slack channel badge in pipeline README
- Allow multiple container tags in `ci.yml` if performing multiple tests in parallel
- Add AWS CI tests and full tests GitHub Actions workflows
- Update AWS CI tests and full tests secrets names
- Added `macs_gsize` for danRer10, based on [this post](https://biostar.galaxyproject.org/p/18272/)
- Add information about config files used for workflow execution (`workflow.configFiles`) to summary
- Fix `markdown_to_html.py` to work with Python 2 and 3.
- Change `params.reads` -> `params.input`
- Adding TODOs and MultiQC process in DSL2 template
- Change `params.readPaths` -> `params.input_paths`
- Added a `.github/.dockstore.yml` config file for automatic workflow registration with [dockstore.org](https://dockstore.org/)

### Linting

- Refactored PR branch tests to be a little clearer.
- Linting error docs explain how to add an additional branch protection rule to the `branch.yml` GitHub Actions workflow.
- Adapted linting docs to the new PR branch tests.
- Failure for missing the readme bioconda badge is now a warn, in case this badge is not relevant
- Added test for template `{{ cookiecutter.var }}` placeholders
- Fix failure when providing version along with build id for Conda packages
- New `--json` and `--markdown` options to print lint results to JSON / markdown files
- Linting code now automatically posts warning / failing results to GitHub PRs as a comment if it can
- Added AWS GitHub Actions workflows linting
- Fail if `params.input` isn't defined.
- Beautiful new progress bar to look at whilst linting is running and awesome new formatted output on the command line :heart_eyes:
  - All made using the excellent [`rich` python library](https://github.com/willmcgugan/rich) - check it out!
- Tests looking for `TODO` strings should now ignore editor backup files. [#477](https://github.com/nf-core/tools/issues/477)

### nf-core/tools Continuous Integration

- Added CI test to check for PRs against `master` in tools repo
- CI PR branch tests fixed & now automatically add a comment on the PR if failing, explaining what is wrong
- Move some of the issue and PR templates into HTML `<!-- comments -->` so that they don't show in issues / PRs

### Other

- Describe alternative installation method via conda with `conda env create`
- nf-core/tools version number now printed underneath header artwork
- Bumped Conda version shipped with nfcore/base to 4.8.2
- Added log message when creating new pipelines that people should talk to the community about their plans
- Fixed 'on completion' emails sent using the `mail` command not containing body text.
- Improved command-line help text for nf-core/tools
- `nf-core list` now hides archived pipelines unless `--show_archived` flag is set
- Command line tools now checks if there is a new version of nf-core/tools available
  - Disable this by setting the environment variable `NFCORE_NO_VERSION_CHECK`, eg. `export NFCORE_NO_VERSION_CHECK=1`
- Better command-line output formatting of nearly all `nf-core` commands using [`rich`](https://github.com/willmcgugan/rich)

## [v1.9 - Platinum Pigeon](https://github.com/nf-core/tools/releases/tag/1.9) - [2020-02-20]

### Continuous integration

- Travis CI tests are now deprecated in favor of GitHub Actions within the pipeline template.
  - `nf-core bump-version` support has been removed for `.travis.yml`
  - `nf-core lint` now fails if a `.travis.yml` file is found
- Ported nf-core/tools Travis CI automation to GitHub Actions.
- Fixed the build for the nf-core/tools API documentation on the website

### Template

- Rewrote the documentation markdown > HTML conversion in Python instead of R
- Fixed rendering of images in output documentation [#391](https://github.com/nf-core/tools/issues/391)
- Removed the requirement for R in the conda environment
- Make `params.multiqc_config` give an _additional_ MultiQC config file instead of replacing the one that ships with the pipeline
- Ignore only `tests/` and `testing/` directories in `.gitignore` to avoid ignoring `test.config` configuration file
- Rephrase docs to promote usage of containers over Conda to ensure reproducibility
- Stage the workflow summary YAML file within MultiQC work directory

### Linting

- Removed linting for CircleCI
- Allow any one of `params.reads` or `params.input` or `params.design` before warning
- Added whitespace padding to lint error URLs
- Improved documentation for lint errors
- Allow either `>=` or `!>=` in nextflow version checks (the latter exits with an error instead of just warning) [#506](https://github.com/nf-core/tools/issues/506)
- Check that `manifest.version` ends in `dev` and throw a warning if not
  - If running with `--release` check the opposite and fail if not
- Tidied up error messages and syntax for linting GitHub actions branch tests
- Add YAML validator
- Don't print test results if we have a critical error

### Other

- Fix automatic synchronisation of the template after releases of nf-core/tools
- Improve documentation for installing `nf-core/tools`
- Replace preprint by the new nf-core publication in Nature Biotechnology :champagne:
- Use `stderr` instead of `stdout` for header artwork
- Tolerate unexpected output from `nextflow config` command
- Add social preview image
- Added a [release checklist](.github/RELEASE_CHECKLIST.md) for the tools repo

## [v1.8 - Black Sheep](https://github.com/nf-core/tools/releases/tag/1.8) - [2020-01-27]

### Continuous integration

- GitHub Actions CI workflows are now included in the template pipeline
  - Please update these files to match the existing tests that you have in `.travis.yml`
- Travis CI tests will be deprecated from the next `tools` release
- Linting will generate a warning if GitHub Actions workflows do not exist and if applicable to remove Travis CI workflow file i.e. `.travis.yml`.

### Tools helper code

- Refactored the template synchronisation code to be part of the main nf-core tool
- `nf-core bump-version` now also bumps the version string of the exported conda environment in the Dockerfile
- Updated Blacklist of synced pipelines
- Ignore pre-releases in `nf-core list`
- Updated documentation for `nf-core download`
- Fixed typo in `nf-core launch` final command
- Handle missing pipeline descriptions in `nf-core list`
- Migrate tools package CI to GitHub Actions

### Linting

- Adjusted linting to enable `patch` branches from being tested
- Warn if GitHub Actions workflows do not exist, warn if `.travis.yml` and circleCI are there
- Lint for `Singularity` file and raise error if found [#458](https://github.com/nf-core/tools/issues/458)
- Added linting of GitHub Actions workflows `linting.yml`, `ci.yml` and `branch.yml`
- Warn if pipeline name contains upper case letters or non alphabetical characters [#85](https://github.com/nf-core/tools/issues/85)
- Make CI tests of lint code pass for releases

### Template pipeline

- Fixed incorrect paths in iGenomes config as described in issue [#418](https://github.com/nf-core/tools/issues/418)
- Fixed incorrect usage of non-existent parameter in the template [#446](https://github.com/nf-core/tools/issues/446)
- Add UCSC genomes to `igenomes.config` and add paths to all genome indices
- Change `maxMultiqcEmailFileSize` parameter to `max_multiqc_email_size`
- Export conda environment in Docker file [#349](https://github.com/nf-core/tools/issues/349)
- Change remaining parameters from `camelCase` to `snake_case` [#39](https://github.com/nf-core/hic/issues/39)
  - `--singleEnd` to `--single_end`
  - `--igenomesIgnore` to `--igenomes_ignore`
  - Having the old camelCase versions of these will now throw an error
- Add `autoMounts=true` to default singularity profile
- Add in `markdownlint` checks that were being ignored by default
- Disable ansi logging in the travis CI tests
- Move `params`section from `base.config` to `nextflow.config`
- Use `env` scope to export `PYTHONNOUSERSITE` in `nextflow.config` to prevent conflicts with host Python environment
- Bump minimum Nextflow version to `19.10.0` - required to properly use `env` scope in `nextflow.config`
- Added support for nf-tower in the travis tests, using public mailbox <nf-core@mailinator.com>
- Add link to [Keep a Changelog](http://keepachangelog.com/en/1.0.0/) and [Semantic Versioning](http://semver.org/spec/v2.0.0.html) to CHANGELOG
- Adjusted `.travis.yml` checks to allow for `patch` branches to be tested
- Add Python 3.7 dependency to the `environment.yml` file
- Remove `awsbatch` profile cf [nf-core/configs#71](https://github.com/nf-core/configs/pull/71)
- Make `scrape_software_versions.py` compatible with Python3 to enable miniconda3 in [base image PR](https://github.com/nf-core/tools/pull/462)
- Add GitHub Actions workflows and respective linting
- Add `NXF_ANSI_LOG` as global environment variable to template GitHub Actions CI workflow
- Fixed global environment variable in GitHub Actions CI workflow
- Add `--awscli` parameter
- Add `README.txt` path for genomes in `igenomes.config` [nf-core/atacseq#75](https://github.com/nf-core/atacseq/issues/75)
- Fix buggy ANSI codes in pipeline summary log messages
- Add a `TODO` line in the new GitHub Actions CI test files

### Base Docker image

- Use miniconda3 instead of miniconda for a Python 3k base environment
  - If you still need Python 2 for your pipeline, add `conda-forge::python=2.7.4` to the dependencies in your `environment.yml`
- Update conda version to 4.7.12

### Other

- Updated Base Dockerfile to Conda 4.7.10
- Entirely switched from Travis-Ci.org to Travis-Ci.com for template and tools
- Improved core documentation (`-profile`)

## [v1.7 - Titanium Kangaroo](https://github.com/nf-core/tools/releases/tag/1.7) - [2019-10-07]

### Tools helper code

- The tools `create` command now sets up a `TEMPLATE` and a `dev` branch for syncing
- Fixed issue [379](https://github.com/nf-core/tools/issues/379)
- nf-core launch now uses stable parameter schema version 0.1.0
- Check that PR from patch or dev branch is acceptable by linting
- Made code compatible with Python 3.7
- The `download` command now also fetches institutional configs from nf-core/configs
- When listing pipelines, a nicer message is given for the rare case of a detached `HEAD` ref in a locally pulled pipeline. [#297](https://github.com/nf-core/tools/issues/297)
- The `download` command can now compress files into a single archive.
- `nf-core create` now fetches a logo for the pipeline from the nf-core website
- The readme should now be rendered properly on PyPI.

### Syncing

- Can now sync a targeted pipeline via command-line
- Updated Blacklist of synced pipelines
- Removed `chipseq` from Blacklist of synced pipelines
- Fixed issue [#314](https://github.com/nf-core/tools/issues/314)

### Linting

- If the container slug does not contain the nf-core organisation (for example during development on a fork), linting will raise a warning, and an error with release mode on

### Template pipeline

- Add new code for Travis CI to allow PRs from patch branches too
- Fix small typo in central readme of tools for future releases
- Small code polishing + typo fix in the template main.nf file
- Header ANSI codes no longer print `[2m` to console when using `-with-ansi`
- Switched to yaml.safe_load() to fix PyYAML warning that was thrown because of a possible [exploit](<https://github.com/yaml/pyyaml/wiki/PyYAML-yaml.load(input)-Deprecation>)
- Add `nf-core` citation
- Add proper `nf-core` logo for tools
- Add `Quick Start` section to main README of template
- Fix [Docker RunOptions](https://github.com/nf-core/tools/pull/351) to get UID and GID set in the template
- `Dockerfile` now specifically uses the proper release tag of the nfcore/base image
- Use [`file`](https://github.com/nf-core/tools/pull/354) instead of `new File`
  to avoid weird behavior such as making an `s3:/` directory locally when using
  an AWS S3 bucket as the `--outdir`.
- Fix workflow.onComplete() message when finishing pipeline
- Update URL for joining the nf-core slack to [https://nf-co.re/join/slack](https://nf-co.re/join/slack)
- Add GitHub Action for CI and Linting
- [Increased default time limit](https://github.com/nf-core/tools/issues/370) to 4h
- Add direct link to the pipeline slack channel in the contribution guidelines
- Add contributions and support heading with links to contribution guidelines and link to the pipeline slack channel in the main README
- Fix Parameters JSON due to new versionized structure
- Added conda-forge::r-markdown=1.1 and conda-forge::r-base=3.6.1 to environment
- Plain-text email template now has nf-core ASCII artwork
- Template configured to use logo fetched from website
- New option `--email_on_fail` which only sends emails if the workflow is not successful
- Add file existence check when checking software versions
- Fixed issue [#165](https://github.com/nf-core/tools/issues/165) - Use `checkIfExists`
- Consistent spacing for `if` statements
- Add sensible resource labels to `base.config`

### Other

- Bump `conda` to 4.6.14 in base nf-core Dockerfile
- Added a Code of Conduct to nf-core/tools, as only the template had this before
- TravisCI tests will now also start for PRs from `patch` branches, [to allow fixing critical issues](https://github.com/nf-core/tools/pull/392) without making a new major release

## [v1.6 - Brass Walrus](https://github.com/nf-core/tools/releases/tag/1.6) - [2020-04-09]

### Syncing

- Code refactoring to make the script more readable
- No travis build failure anymore on sync errors
- More verbose logging

### Template pipeline

- awsbatch `work-dir` checking moved to nextflow itself. Removed unsatisfiable check in main.nf template.
- Fixed markdown linting
- Tools CI testing now runs markdown lint on compiled template pipeline
- Migrated large portions of documentation to the [nf-core website](https://github.com/nf-core/nf-co.re/pull/93)
- Removed Gitter references in `.github/` directories for `tools/` and pipeline template.
- Changed `scrape_software_versions.py` to output `.csv` file
- Added `export_plots` parameter to multiqc config
- Corrected some typos as listed [here](https://github.com/nf-core/tools/issues/348) to Guidelines

### Tools helper code

- Drop [nf-core/rnaseq](https://github.com/nf-core/rnaseq]) from `blacklist.json` to make template sync available
- Updated main help command to sort the subcommands in a more logical order
- Updated readme to describe the new `nf-core launch` command
- Fix bugs in `nf-core download`
  - The _latest_ release is now fetched by default if not specified
  - Downloaded pipeline files are now properly executable.
- Fixed bugs in `nf-core list`
  - Sorting now works again
  - Output is partially coloured (better highlighting out of date pipelines)
  - Improved documentation
- Fixed bugs in `nf-core lint`
  - The order of conda channels is now correct, avoiding occasional erroneous errors that packages weren't found ([#207](https://github.com/nf-core/tools/issues/207))
  - Allow edge versions in nf-core pipelines
- Add reporting of ignored errored process
  - As a solution for [#103](https://github.com/nf-core/tools/issues/103))
- Add Bowtie2 and BWA in iGenome config file template

## [v1.5 - Iron Shark](https://github.com/nf-core/tools/releases/tag/1.5) - [2019-03-13]

### Template pipeline

- Dropped Singularity file
- Summary now logs details of the cluster profile used if from [nf-core/configs](https://github.com/nf-core/configs)
- Dockerhub is used in favor of Singularity Hub for pulling when using the Singularity profile
- Changed default container tag from latest to dev
- Brought the logo to life
- Change the default filenames for the pipeline trace files
- Remote fetch of nf-core/configs profiles fails gracefully if offline
- Remove `params.container` and just directly define `process.container` now
- Completion email now includes MultiQC report if not too big
- `params.genome` is now checked if set, to ensure that it's a valid iGenomes key
- Together with nf-core/configs, helper function now checks hostname and suggests a valid config profile
- `awsbatch` executor requires the `tracedir` not to be set to an `s3` bucket.

### Tools helper code

- New `nf-core launch` command to interactively launch nf-core pipelines from command-line
  - Works with a `parameters.settings.json` file shipped with each pipeline
  - Discovers additional `params` from the pipeline dynamically
- Drop Python 3.4 support
- `nf-core list` now only shows a value for _"is local latest version"_ column if there is a local copy.
- Lint markdown formatting in automated tests
  - Added `markdownlint-cli` for checking Markdown syntax in pipelines and tools repo
- Syncing now reads from a `blacklist.json` in order to exclude pipelines from being synced if necessary.
- Added nf-core tools API description to assist developers with the classes and functions available.
  - Docs are automatically built by Travis CI and updated on the nf-co.re website.
- Introduced test for filtering remote workflows by keyword.
- Build tools python API docs

  - Use Travis job for api doc generation and publish

- `nf-core bump-version` now stops before making changes if the linting fails
- Code test coverage
  - Introduced test for filtering remote workflows by keyword
- Linting updates
  - Now properly searches for conda packages in default channels
  - Now correctly validates version pinning for packages from PyPI
  - Updates for changes to `process.container` definition

### Other

- Bump `conda` to 4.6.7 in base nf-core Dockerfile

## [v1.4 - Tantalum Butterfly](https://github.com/nf-core/tools/releases/tag/1.4) - [2018-12-12]

### Template pipeline

- Institutional custom config profiles moved to github `nf-core/configs`
  - These will now be maintained centrally as opposed to being shipped with the pipelines in `conf/`
  - Load `base.config` by default for all profiles
  - Removed profiles named `standard` and `none`
  - Added parameter `--igenomesIgnore` so `igenomes.config` is not loaded if parameter clashes are observed
  - Added parameter `--custom_config_version` for custom config version control. Can use this parameter to provide commit id for reproducibility. Defaults to `master`
  - Deleted custom configs from template in `conf/` directory i.e. `uzh.config`, `binac.config` and `cfc.config`
- `multiqc_config` and `output_md` are now put into channels instead of using the files directly (see issue [#222](https://github.com/nf-core/tools/issues/222))
- Added `local.md` to cookiecutter template in `docs/configuration/`. This was referenced in `README.md` but not present.
- Major overhaul of docs to add/remove parameters, unify linking of files and added description for providing custom configs where necessary
- Travis: Pull the `dev` tagged docker image for testing
- Removed UPPMAX-specific documentation from the template.

### Tools helper code

- Make Travis CI tests fail on pull requests if the `CHANGELOG.md` file hasn't been updated
- Minor bugfixing in Python code (eg. removing unused import statements)
- Made the web requests caching work on multi-user installations
- Handle exception if nextflow isn't installed
- Linting: Update for Travis: Pull the `dev` tagged docker image for testing

## [v1.3 - Citreous Swordfish](https://github.com/nf-core/tools/releases/tag/1.3) - [2018-11-21]

- `nf-core create` command line interface updated
  - Interactive prompts for required arguments if not given
  - New flag for workflow author
- Updated channel order for bioconda/conda-forge channels in environment.yaml
- Increased code coverage for sub command `create` and `licenses`
- Fixed nasty dependency hell issue between `pytest` and `py` package in Python 3.4.x
- Introduced `.coveragerc` for pytest-cov configuration, which excludes the pipeline template now from being reported
- Fix [189](https://github.com/nf-core/tools/issues/189): Check for given conda and PyPi package dependencies, if their versions exist
- Added profiles for `cfc`,`binac`, `uzh` that can be synced across pipelines
  - Ordering alphabetically for profiles now
- Added `pip install --upgrade pip` to `.travis.yml` to update pip in the Travis CI environment

## [v1.2](https://github.com/nf-core/tools/releases/tag/1.2) - [2018-10-01]

- Updated the `nf-core release` command
  - Now called `nf-core bump-versions` instead
  - New flag `--nextflow` to change the required nextflow version instead
- Template updates
  - Simpler installation of the `nf-core` helper tool, now directly from PyPI
  - Bump minimum nextflow version to `0.32.0` - required for built in `manifest.nextflowVersion` check and access to `workflow.manifest` variables from within nextflow scripts
  - New `withName` syntax for configs
  - Travis tests fail if PRs come against the `master` branch, slightly refactored
  - Improved GitHub contributing instructions and pull request / issue templates
- New lint tests
  - `.travis.yml` test for PRs made against the `master` branch
  - Automatic `--release` option not used if the travis repo is `nf-core/tools`
  - Warnings if depreciated variables `params.version` and `params.nf_required_version` are found
- New `nf-core licences` subcommand to show licence for each conda package in a workflow
- `nf-core list` now has options for sorting pipeline nicely
- Latest version of conda used in nf-core base docker image
- Updated PyPI deployment to correctly parse the markdown readme (hopefully!)
- New GitHub contributing instructions and pull request template

## [v1.1](https://github.com/nf-core/tools/releases/tag/1.1) - [2018-08-14]

Very large release containing lots of work from the first nf-core hackathon, held in SciLifeLab Stockholm.

- The [Cookiecutter template](https://github.com/nf-core/cookiecutter) has been merged into tools
  - The old repo above has been archived
  - New pipelines are now created using the command `nf-core create`
  - The nf-core template and associated linting are now controlled under the same version system
- Large number of template updates and associated linting changes
  - New simplified cookiecutter variable usage
  - Refactored documentation - simplified and reduced duplication
  - Better `manifest` variables instead of `params` for pipeline name and version
  - New integrated nextflow version checking
  - Updated travis docker pull command to use tagging to allow release tests to pass
  - Reverted Docker and Singularity syntax to use `ENV` hack again
- Improved Python readme parsing for PyPI
- Updated Travis tests to check that the correct `dev` branch is being targeted
- New sync tool to automate pipeline updates
  - Once initial merges are complete, a nf-core bot account will create PRs for future template updates

## [v1.0.1](https://github.com/nf-core/tools/releases/tag/1.0.1) - [2018-07-18]

The version 1.0 of nf-core tools cannot be installed from PyPi. This patch fixes it, by getting rid of the requirements.txt plus declaring the dependent modules in the setup.py directly.

## [v1.0](https://github.com/nf-core/tools/releases/tag/1.0) - [2018-06-12]

Initial release of the nf-core helper tools package. Currently includes four subcommands:

- `nf-core list`: List nf-core pipelines with local info
- `nf-core download`: Download a pipeline and singularity container
- `nf-core lint`: Check pipeline against nf-core guidelines
- `nf-core release`: Update nf-core pipeline version number<|MERGE_RESOLUTION|>--- conflicted
+++ resolved
@@ -25,11 +25,8 @@
 ### Linting
 
 - allow mixed `str` and `dict` entries in lint config ([#3228](https://github.com/nf-core/tools/pull/3228))
-<<<<<<< HEAD
 - fix meta_yml linting test failing due to module.process_name always being "" ([#3317](https://github.com/nf-core/tools/pull/3317))
-=======
 - fix module section regex matching wrong things ([#3321](https://github.com/nf-core/tools/pull/3321))
->>>>>>> b2132cf1
 
 ### Modules
 
