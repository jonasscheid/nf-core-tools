--- conflicted
+++ resolved
@@ -2,11 +2,6 @@
 
 ## v1.13dev
 
-<<<<<<< HEAD
-### Tools helper code
-
-* changed behaviour of `nf-core sync` command as discussed in [[#787]](https://github.com/nf-core/tools/issues/787)
-=======
 ### Template
 
 * Added profiles to support the [Charliecloud](https://hpc.github.io/charliecloud/) and [Shifter](https://nersc.gitlab.io/development/shifter/how-to-use/) container engines [[#824](https://github.com/nf-core/tools/issues/824)]
@@ -23,6 +18,7 @@
   * Singularity images in module files are now discovered and fetched
   * Direct downloads of Singularity images in python allowed (much faster than running `singularity pull`)
   * Downloads now work with `$NXF_SINGULARITY_CACHEDIR` so that pipelines sharing containers have efficient downloads
+* changed behaviour of `nf-core sync` command as discussed in [[#787]](https://github.com/nf-core/tools/issues/787)
 
 ### Linting
 
@@ -30,7 +26,6 @@
 * Added schema validation of GitHub action workflows to lint function [[#795](https://github.com/nf-core/tools/issues/795)]
 * Fixed bug in schema title and description validation
 * Added second progress bar for conda dependencies lint check, as it can be slow [[#299](https://github.com/nf-core/tools/issues/299)]
->>>>>>> 46de60c1
 
 ## [v1.12.1 - Silver Dolphin](https://github.com/nf-core/tools/releases/tag/1.12.1) - [2020-12-03]
 
