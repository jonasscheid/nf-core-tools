--- conflicted
+++ resolved
@@ -4,11 +4,8 @@
 
 ### Template
 
-<<<<<<< HEAD
-=======
 - Avoid overriding `NFT_DIFF` and `NFT_DIFF_ARGS` in `nf-test` action ([#3606](https://github.com/nf-core/tools/pull/3606))
 
->>>>>>> f6307138
 ### Linting
 
 - Fix linting of nf-test files content ([#3603](https://github.com/nf-core/tools/pull/3603))
