--- conflicted
+++ resolved
@@ -15,11 +15,8 @@
 * Made code compatible with Python 3.7
 * The `download` command now also fetches institutional configs from nf-core/configs
 * The `download` command can now compress files into a single archive
-<<<<<<< HEAD
 * When listing pipelines, a nicer message is given for the rare case of a detached `HEAD` ref in a locally pulled pipeline. [#297](https://github.com/nf-core/tools/issues/297)
-=======
 * `nf-core create` now fetches a logo for the pipeline from the nf-core website
->>>>>>> 8e8c9316
 
 ### Syncing
 
