# nf-core/tools: Changelog

## v1.9dev

### Continuous integration

* Travis CI tests are now deprecated within the pipeline template. Please switch to GitHub Actions.
  * `nf-core bump-version` support has been removed for `.travis.yml`
  * `nf-core lint` now fails if a `.travis.yml` file is found

### Template

* Rewrote the documentation markdown > HTML conversion in Python instead of R
* Removed the requirement for R in the conda environment
* Make `params.multiqc_config` give an _additional_ MultiQC config file instead of replacing the one that ships with the pipeline

### Linting

* Removed linting for CircleCI
* Added whitespace padding to lint error URLs
* Improved documentation for lint errors
* Allow either `>=` or `!>=` in nextflow version checks (the latter exits with an error instead of just warning) [#506](https://github.com/nf-core/tools/issues/506)
* Check that `manifest.version` ends in `dev` and throw a warning if not
  * If running with `--release` check the opposite and fail if not
* Tidied up error messages and syntax for linting GitHub actions branch tests

### Other

* Improve documentation for installing `nf-core/tools`
<<<<<<< HEAD
* Add social preview image
=======
* Add details of the new nf-core publication in Nature Biotechnolgy :champagne:

### Template pipeline

* Stage the workflow summary YAML file within MultiQC work directory
>>>>>>> d4354064

## v1.8

### Continuous integration

* GitHub Actions CI workflows are now included in the template pipeline
  * Please update these files to match the existing tests that you have in `.travis.yml`
* Travis CI tests will be deprecated from the next `tools` release
* Linting will generate a warning if GitHub Actions workflows do not exist and if applicable to remove Travis CI workflow file i.e. `.travis.yml`.

### Tools helper code

* Refactored the template synchronisation code to be part of the main nf-core tool
* `nf-core bump-version` now also bumps the version string of the exported conda environment in the Dockerfile
* Updated Blacklist of synced pipelines
* Ignore pre-releases in `nf-core list`
* Updated documentation for `nf-core download`
* Fixed typo in `nf-core launch` final command
* Handle missing pipeline descriptions in `nf-core list`
* Migrate tools package CI to GitHub Actions

### Linting

* Adjusted linting to enable `patch` branches from being tested
* Warn if GitHub Actions workflows do not exist, warn if `.travis.yml` and circleCI are there
* Lint for `Singularity` file and raise error if found [#458](https://github.com/nf-core/tools/issues/458)
* Added linting of GitHub Actions workflows `linting.yml`, `ci.yml` and `branch.yml`
* Warn if pipeline name contains upper case letters or non alphabetical characters [#85](https://github.com/nf-core/tools/issues/85)
* Make CI tests of lint code pass for releases

### Template pipeline

* Fixed incorrect paths in iGenomes config as described in issue [#418](https://github.com/nf-core/tools/issues/418)
* Fixed incorrect usage of non-existent parameter in the template [#446](https://github.com/nf-core/tools/issues/446)
* Add UCSC genomes to `igenomes.config` and add paths to all genome indices
* Change `maxMultiqcEmailFileSize` parameter to `max_multiqc_email_size`
* Export conda environment in Docker file [#349](https://github.com/nf-core/tools/issues/349)
* Change remaining parameters from `camelCase` to `snake_case` [#39](https://github.com/nf-core/hic/issues/39)
  * `--singleEnd` to `--single_end`
  * `--igenomesIgnore` to `--igenomes_ignore`
  * Having the old camelCase versions of these will now throw an error
* Add `autoMounts=true` to default singularity profile
* Add in `markdownlint` checks that were being ignored by default
* Disable ansi logging in the travis CI tests
* Move `params`section from `base.config` to `nextflow.config`
* Use `env` scope to export `PYTHONNOUSERSITE` in `nextflow.config` to prevent conflicts with host Python environment
* Bump minimum Nextflow version to `19.10.0` - required to properly use `env` scope in `nextflow.config`
* Added support for nf-tower in the travis tests, using public mailbox nf-core@mailinator.com
* Add link to [Keep a Changelog](http://keepachangelog.com/en/1.0.0/) and [Semantic Versioning](http://semver.org/spec/v2.0.0.html) to CHANGELOG
* Adjusted `.travis.yml` checks to allow for `patch` branches to be tested
* Add Python 3.7 dependency to the `environment.yml` file
* Remove `awsbatch` profile cf [nf-core/configs#71](https://github.com/nf-core/configs/pull/71)
* Make `scrape_software_versions.py` compatible with Python3 to enable miniconda3 in    [base image PR](https://github.com/nf-core/tools/pull/462)
* Add GitHub Actions workflows and respective linting
* Add `NXF_ANSI_LOG` as global environment variable to template GitHub Actions CI workflow
* Fixed global environment variable in GitHub Actions CI workflow
* Add `--awscli` parameter
* Add `README.txt` path for genomes in `igenomes.config` [nf-core/atacseq#75](https://github.com/nf-core/atacseq/issues/75)
* Fix buggy ANSI codes in pipeline summary log messages
* Add a `TODO` line in the new GitHub Actions CI test files

### Base Docker image

* Use miniconda3 instead of miniconda for a Python 3k base environment
  * If you still need Python 2 for your pipeline, add `conda-forge::python=2.7.4` to the dependencies in your `environment.yml`
* Update conda version to 4.7.12

### Other

* Updated Base Dockerfile to Conda 4.7.10
* Entirely switched from Travis-Ci.org to Travis-Ci.com for template and tools
* Improved core documentation (`-profile`)

## v1.7

### Tools helper code

* The tools `create` command now sets up a `TEMPLATE` and a `dev` branch for syncing
* Fixed issue [379](https://github.com/nf-core/tools/issues/379)
* nf-core launch now uses stable parameter schema version 0.1.0
* Check that PR from patch or dev branch is acceptable by linting
* Made code compatible with Python 3.7
* The `download` command now also fetches institutional configs from nf-core/configs
* When listing pipelines, a nicer message is given for the rare case of a detached `HEAD` ref in a locally pulled pipeline. [#297](https://github.com/nf-core/tools/issues/297)
* The `download` command can now compress files into a single archive.
* `nf-core create` now fetches a logo for the pipeline from the nf-core website
* The readme should now be rendered properly on PyPI.

### Syncing

* Can now sync a targeted pipeline via command-line
* Updated Blacklist of synced pipelines
* Removed `chipseq` from Blacklist of synced pipelines
* Fixed issue [#314](https://github.com/nf-core/tools/issues/314)

### Linting

* If the container slug does not contain the nf-core organisation (for example during development on a fork), linting will raise a warning, and an error with release mode on

### Template pipeline

* Add new code for Travis CI to allow PRs from patch branches too
* Fix small typo in central readme of tools for future releases
* Small code polishing + typo fix in the template main.nf file
* Header ANSI codes no longer print `[2m` to console when using `-with-ansi`
* Switched to yaml.safe_load() to fix PyYAML warning that was thrown because of a possible [exploit](https://github.com/yaml/pyyaml/wiki/PyYAML-yaml.load(input)-Deprecation)
* Add `nf-core` citation
* Add proper `nf-core` logo for tools
* Add `Quick Start` section to main README of template
* Fix [Docker RunOptions](https://github.com/nf-core/tools/pull/351) to get UID and GID set in the template
* `Dockerfile` now specifically uses the proper release tag of the nfcore/base image
* Use [`file`](https://github.com/nf-core/tools/pull/354) instead of `new File`
  to avoid weird behavior such as making an `s3:/` directory locally when using
  an AWS S3 bucket as the `--outdir`.
* Fix workflow.onComplete() message when finishing pipeline
* Update URL for joining the nf-core slack to https://nf-co.re/join/slack
* Add GitHub Action for CI and Linting
* [Increased default time limit](https://github.com/nf-core/tools/issues/370) to 4h
* Add direct link to the pipeline slack channel in the contribution guidelines
* Add contributions and support heading with links to contribution guidelines and link to the pipeline slack channel in the main README
* Fix Parameters JSON due to new versionized structure
* Added conda-forge::r-markdown=1.1 and conda-forge::r-base=3.6.1 to environment
* Plain-text email template now has nf-core ASCII artwork
* Template configured to use logo fetched from website
* New option `--email_on_fail` which only sends emails if the workflow is not successful
* Add file existence check when checking software versions
* Fixed issue [https://github.com/nf-core/tools/issues/165] - Use `checkIfExists`
* Consistent spacing for `if` statements
* Add sensible resource labels to `base.config`

### Other

* Bump `conda` to 4.6.14 in base nf-core Dockerfile
* Added a Code of Conduct to nf-core/tools, as only the template had this before
* TravisCI tests will now also start for PRs from `patch` branches, [to allow fixing critical issues](https://github.com/nf-core/tools/pull/392) without making a new major release

## v1.6

### Syncing

* Code refactoring to make the script more readable
* No travis build failure anymore on sync errors
* More verbose logging

### Template pipeline

* awsbatch `work-dir` checking moved to nextflow itself. Removed unsatisfiable check in main.nf template.
* Fixed markdown linting
* Tools CI testing now runs markdown lint on compiled template pipeline
* Migrated large portions of documentation to the [nf-core website](https://github.com/nf-core/nf-co.re/pull/93)
* Removed Gitter references in `.github/` directories for `tools/` and pipeline template.
* Changed `scrape_software_versions.py` to output `.csv` file
* Added `export_plots` parameter to multiqc config
* Corrected some typos as listed [here](https://github.com/nf-core/tools/issues/348) to Guidelines

### Tools helper code

* Drop [nf-core/rnaseq](https://github.com/nf-core/rnaseq]) from `blacklist.json` to make template sync available
* Updated main help command to sort the subcommands in a more logical order
* Updated readme to describe the new `nf-core launch` command
* Fix bugs in `nf-core download`
  * The _latest_ release is now fetched by default if not specified
  * Downloaded pipeline files are now properly executable.
* Fixed bugs in `nf-core list`
  * Sorting now works again
  * Output is partially coloured (better highlighting out of date pipelines)
  * Improved documentation
* Fixed bugs in `nf-core lint`
  * The order of conda channels is now correct, avoiding occasional erroneous errors that packages weren't found ([#207](https://github.com/nf-core/tools/issues/207))
  * Allow edge versions in nf-core pipelines
* Add reporting of ignored errored process
  * As a solution for [#103](https://github.com/nf-core/tools/issues/103))
* Add Bowtie2 and BWA in iGenome config file template

## [v1.5](https://github.com/nf-core/tools/releases/tag/1.5) - 2019-03-13 Iron Shark

### Template pipeline

* Dropped Singularity file
* Summary now logs details of the cluster profile used if from [nf-core/configs](https://github.com/nf-core/configs)
* Dockerhub is used in favor of Singularity Hub for pulling when using the Singularity profile
* Changed default container tag from latest to dev
* Brought the logo to life
* Change the default filenames for the pipeline trace files
* Remote fetch of nf-core/configs profiles fails gracefully if offline
* Remove `params.container` and just directly define `process.container` now
* Completion email now includes MultiQC report if not too big
* `params.genome` is now checked if set, to ensure that it's a valid iGenomes key
* Together with nf-core/configs, helper function now checks hostname and suggests a valid config profile
* `awsbatch` executor requires the `tracedir` not to be set to an `s3` bucket.

### Tools helper code

* New `nf-core launch` command to interactively launch nf-core pipelines from command-line
  * Works with a `parameters.settings.json` file shipped with each pipeline
  * Discovers additional `params` from the pipeline dynamically
* Drop Python 3.4 support
* `nf-core list` now only shows a value for _"is local latest version"_ column if there is a local copy.
* Lint markdown formatting in automated tests
  * Added `markdownlint-cli` for checking Markdown syntax in pipelines and tools repo
* Syncing now reads from a `blacklist.json` in order to exclude pipelines from being synced if necessary.
* Added nf-core tools API description to assist developers with the classes and functions available.
  * Docs are automatically built by Travis CI and updated on the nf-co.re website.
* Introduced test for filtering remote workflows by keyword.
* Build tools python API docs
  * Use Travis job for api doc generation and publish

* `nf-core bump-version` now stops before making changes if the linting fails
* Code test coverage
  * Introduced test for filtering remote workflows by keyword
* Linting updates
  * Now properly searches for conda packages in default channels
  * Now correctly validates version pinning for packages from PyPI
  * Updates for changes to `process.container` definition

### Other

* Bump `conda` to 4.6.7 in base nf-core Dockerfile

## [v1.4](https://github.com/nf-core/tools/releases/tag/1.4) - 2018-12-12 Tantalum Butterfly

### Template pipeline

* Institutional custom config profiles moved to github `nf-core/configs`
  * These will now be maintained centrally as opposed to being shipped with the pipelines in `conf/`
  * Load `base.config` by default for all profiles
  * Removed profiles named `standard` and `none`
  * Added parameter `--igenomesIgnore` so `igenomes.config` is not loaded if parameter clashes are observed
  * Added parameter `--custom_config_version` for custom config version control. Can use this parameter to provide commit id for reproducibility. Defaults to `master`
  * Deleted custom configs from template in `conf/` directory i.e. `uzh.config`, `binac.config` and `cfc.config`
* `multiqc_config` and `output_md` are now put into channels instead of using the files directly (see issue [#222](https://github.com/nf-core/tools/issues/222))
* Added `local.md` to cookiecutter template in `docs/configuration/`. This was referenced in `README.md` but not present.
* Major overhaul of docs to add/remove parameters, unify linking of files and added description for providing custom configs where necessary
* Travis: Pull the `dev` tagged docker image for testing
* Removed UPPMAX-specific documentation from the template.

### Tools helper code

* Make Travis CI tests fail on pull requests if the `CHANGELOG.md` file hasn't been updated
* Minor bugfixing in Python code (eg. removing unused import statements)
* Made the web requests caching work on multi-user installations
* Handle exception if nextflow isn't installed
* Linting: Update for Travis: Pull the `dev` tagged docker image for testing

## [v1.3](https://github.com/nf-core/tools/releases/tag/1.3) - 2018-11-21

* `nf-core create` command line interface updated
  * Interactive prompts for required arguments if not given
  * New flag for workflow author
* Updated channel order for bioconda/conda-forge channels in environment.yaml
* Increased code coverage for sub command `create` and `licenses`
* Fixed nasty dependency hell issue between `pytest` and `py` package in Python 3.4.x
* Introduced `.coveragerc` for pytest-cov configuration, which excludes the pipeline template now from being reported
* Fix [189](https://github.com/nf-core/tools/issues/189): Check for given conda and PyPi package dependencies, if their versions exist
* Added profiles for `cfc`,`binac`, `uzh` that can be synced across pipelines
  * Ordering alphabetically for profiles now
* Added `pip install --upgrade pip` to `.travis.yml` to update pip in the Travis CI environment

## [v1.2](https://github.com/nf-core/tools/releases/tag/1.2) - 2018-10-01

* Updated the `nf-core release` command
  * Now called `nf-core bump-versions` instead
  * New flag `--nextflow` to change the required nextflow version instead
* Template updates
  * Simpler installation of the `nf-core` helper tool, now directly from PyPI
  * Bump minimum nextflow version to `0.32.0` - required for built in `manifest.nextflowVersion` check and access to `workflow.manifest` variables from within nextflow scripts
  * New `withName` syntax for configs
  * Travis tests fail if PRs come against the `master` branch, slightly refactored
  * Improved GitHub contributing instructions and pull request / issue templates
* New lint tests
  * `.travis.yml` test for PRs made against the `master` branch
  * Automatic `--release` option not used if the travis repo is `nf-core/tools`
  * Warnings if depreciated variables `params.version` and `params.nf_required_version` are found
* New `nf-core licences` subcommand to show licence for each conda package in a workflow
* `nf-core list` now has options for sorting pipeline nicely
* Latest version of conda used in nf-core base docker image
* Updated PyPI deployment to  correctly parse the markdown readme (hopefully!)
* New GitHub contributing instructions and pull request template

## [v1.1](https://github.com/nf-core/tools/releases/tag/1.1) - 2018-08-14

Very large release containing lots of work from the first nf-core hackathon, held in SciLifeLab Stockholm.

* The [Cookiecutter template](https://github.com/nf-core/cookiecutter) has been merged into tools
  * The old repo above has been archived
  * New pipelines are now created using the command `nf-core create`
  * The nf-core template and associated linting are now controlled under the same version system
* Large number of template updates and associated linting changes
  * New simplified cookiecutter variable usage
  * Refactored documentation - simplified and reduced duplication
  * Better `manifest` variables instead of `params` for pipeline name and version
  * New integrated nextflow version checking
  * Updated travis docker pull command to use tagging to allow release tests to pass
  * Reverted Docker and Singularity syntax to use `ENV` hack again
* Improved Python readme parsing for PyPI
* Updated Travis tests to check that the correct `dev` branch is being targeted
* New sync tool to automate pipeline updates
  * Once initial merges are complete, a nf-core bot account will create PRs for future template updates

## [v1.0.1](https://github.com/nf-core/tools/releases/tag/1.0.1) - 2018-07-18

The version 1.0 of nf-core tools cannot be installed from PyPi. This patch fixes it, by getting rid of the requirements.txt plus declaring the dependent modules in the setup.py directly.

## [v1.0](https://github.com/nf-core/tools/releases/tag/1.0) - 2018-06-12

Initial release of the nf-core helper tools package. Currently includes four subcommands:

* `nf-core list`: List nf-core pipelines with local info
* `nf-core download`: Download a pipeline and singularity container
* `nf-core lint`: Check pipeline against nf-core guidelines
* `nf-core release`: Update nf-core pipeline version number<|MERGE_RESOLUTION|>--- conflicted
+++ resolved
@@ -27,15 +27,12 @@
 ### Other
 
 * Improve documentation for installing `nf-core/tools`
-<<<<<<< HEAD
 * Add social preview image
-=======
 * Add details of the new nf-core publication in Nature Biotechnolgy :champagne:
 
 ### Template pipeline
 
 * Stage the workflow summary YAML file within MultiQC work directory
->>>>>>> d4354064
 
 ## v1.8
 
