--- conflicted
+++ resolved
@@ -10,11 +10,8 @@
   * Branch protection and linting results should now show on all PRs
 * Updated GitHub issue templates, which had stopped working
 * Refactored GitHub Actions so that the AWS full-scale tests are triggered after docker build is finished
-<<<<<<< HEAD
   * DockerHub push workflow split into two - one for dev, one for releases
-=======
 * Added import for test_full in nextflow.config
->>>>>>> 6840e0fb
 
 ### Linting
 
