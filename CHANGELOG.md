--- conflicted
+++ resolved
@@ -10,11 +10,8 @@
 - Add Bluesky badge to readme ([#3475](https://github.com/nf-core/tools/pull/3475))
 - Run awsfulltest after release, and with dev revision on PRs to master ([#3485](https://github.com/nf-core/tools/pull/3485))
 - Add .nftignore to trigger list ([#3508](https://github.com/nf-core/tools/pull/3508))
-<<<<<<< HEAD
 - run nf-test tests on runsOn runners ([#3525](https://github.com/nf-core/tools/pull/3525))
-=======
 - Include the centralized nf-core configs also in offline mode, if a local copy is available. ([#3491](https://github.com/nf-core/tools/pull/3491))
->>>>>>> ae7760bc
 
 ### Linting
 
