--- conflicted
+++ resolved
@@ -17,14 +17,11 @@
 
 ### General
 
-<<<<<<< HEAD
 * Made lint check for parameters defaults stricter [[#992](https://github.com/nf-core/tools/issues/992)]
     * Defaults must now match the variable type specified in the schema
     * If you want the parameter to not have a default value, use `null`
     * Strings set to `false` or an empty string in `nextflow.config` will now fail linting
-=======
 * Bump minimun Nextflow version to 21.10.3
->>>>>>> 50906eb5
 * Changed `questionary` `ask()` to `unsafe_ask()` to not catch `KeyboardInterupts` ([#1237](https://github.com/nf-core/tools/issues/1237))
 * Fixed bug in `nf-core launch` due to revisions specified with `-r` not being added to nextflow command. ([#1246](https://github.com/nf-core/tools/issues/1246))
 * Update regex in `readme` test of `nf-core lint` to agree with the pipeline template ([#1260](https://github.com/nf-core/tools/issues/1260))
