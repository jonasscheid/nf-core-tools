--- conflicted
+++ resolved
@@ -30,11 +30,8 @@
 * Call the command line help with `-h` as well as `--help` (was formerly just the latter) ([#1404](https://github.com/nf-core/tools/pull/1404))
 * Add `.yamllint.yml` config file to avoid line length and document start errors in the tools repo itself.
 * Switch to `yamllint-github-action`to be able to configure yaml lint exceptions ([#1404](https://github.com/nf-core/tools/issues/1413))
-<<<<<<< HEAD
 * Prevent module linting KeyError edge case ([#1321](https://github.com/nf-core/tools/issues/1321))
-=======
 * Bump-versions: Don't trim the trailing newline on files, causes editorconfig linting to fail ([#1265](https://github.com/nf-core/tools/issues/1265))
->>>>>>> 36ce758a
 
 ### Modules
 
