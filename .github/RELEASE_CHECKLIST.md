--- conflicted
+++ resolved
@@ -9,18 +9,10 @@
 7. Create a PR from `dev` to `main`
 8. Make sure all CI tests are passing again (additional tests are run on PRs to `main`)
 9. Request review (2 approvals required)
-<<<<<<< HEAD
-10. Run `rich-codex` to regenerate docs screengrabs (actions `workflow_dispatch` button)
-11. Merge the PR into `main`
-12. Wait for CI tests on the commit to passed
-13. (Optional but a good idea) Run a manual sync on `nf-core/testpipeline` and check that CI is passing on the resulting PR.
-14. Create a new release copying the `CHANGELOG` for that release into the description section.
-=======
-10. Merge the PR into `master`
+10. Merge the PR into `main`
 11. Wait for CI tests on the commit to passed
 12. (Optional but a good idea) Run a manual sync on `nf-core/testpipeline` and check that CI is passing on the resulting PR.
 13. Create a new release copying the `CHANGELOG` for that release into the description section.
->>>>>>> 9489c1cb
 
 ## After release
 
