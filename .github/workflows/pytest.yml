--- conflicted
+++ resolved
@@ -49,11 +49,7 @@
     steps:
       - name: Check conditions
         id: conditions
-<<<<<<< HEAD
-        run: echo "run-tests=${{ github.ref == 'refs/heads/master' || github.ref == 'refs/heads/main' || (matrix.runner == 'ubuntu-20.04' && matrix.python-version == '3.8') }}" >> "$GITHUB_OUTPUT"
-=======
         run: echo "run-tests=${{ github.ref == 'refs/heads/main' || (matrix.runner == 'ubuntu-20.04' && matrix.python-version == '3.8') }}" >> "$GITHUB_OUTPUT"
->>>>>>> 41b4516e
 
     outputs:
       python-version: ${{ matrix.python-version }}
