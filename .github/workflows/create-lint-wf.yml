--- conflicted
+++ resolved
@@ -60,108 +60,11 @@
           python -m pip install --upgrade pip
           pip install .
 
-<<<<<<< HEAD
       - name: run create-lint-wf
         uses: ./.github/actions/create-lint-wf
         with:
           NXF_VER: ${{ matrix.NXF_VER }}
-=======
-      # Set up Nextflow
-      - name: Install Nextflow
-        uses: nf-core/setup-nextflow@dccbf847604cbc34610280d79644a02035d924ac # v1
-        with:
-          version: ${{ matrix.NXF_VER }}
-
-      # Build a pipeline from the template
-      - name: nf-core create
-        run: |
-          mkdir create-lint-wf && cd create-lint-wf
-          export NXF_WORK=$(pwd)
-          nf-core --log-file log.txt create -n testpipeline -d "This pipeline is for testing" -a "Testing McTestface" --plain
-
-      # Try syncing it before we change anything
-      - name: nf-core sync
-        run: nf-core --log-file log.txt sync --dir nf-core-testpipeline/
-        working-directory: create-lint-wf
-
-      # Build a module from the template
-      - name: nf-core modules create
-        run: nf-core --log-file log.txt modules create bpipe --dir nf-core-testpipeline --author @nf-core-bot --label process_low --meta
-        working-directory: create-lint-wf
-
-      # Run code style linting
-      - name: run pre-commit
-        run: pre-commit run --all-files
-        working-directory: create-lint-wf
-
-      # Update modules to the latest version
-      - name: nf-core modules update
-        run: nf-core --log-file log.txt modules update --dir nf-core-testpipeline --all --no-preview
-        working-directory: create-lint-wf
-
-      # Remove TODO statements
-      - name: remove TODO
-        run: find nf-core-testpipeline -type f -exec sed -i '/TODO nf-core:/d' {} \;
-        working-directory: create-lint-wf
-
-      # Replace zenodo.XXXXXX to pass readme linting
-      - name: replace zenodo.XXXXXX
-        run: find nf-core-testpipeline -type f -exec sed -i 's/zenodo.XXXXXX/zenodo.123456/g' {} \;
-        working-directory: create-lint-wf
-
-      # Run nf-core linting
-      - name: nf-core lint
-        run: nf-core --verbose --log-file log.txt --hide-progress lint --dir nf-core-testpipeline --fail-ignored --fail-warned
-        working-directory: create-lint-wf
-
-      # Run the other nf-core commands
-      - name: nf-core list
-        run: nf-core --log-file log.txt list
-        working-directory: create-lint-wf
-
-      # - name: nf-core licences
-      #   run: nf-core --log-file log.txt licences nf-core-testpipeline
-
-      - name: nf-core schema
-        run: nf-core --log-file log.txt schema build --dir nf-core-testpipeline/ --no-prompts
-        working-directory: create-lint-wf
-
-      - name: nf-core bump-version
-        run: nf-core --log-file log.txt bump-version --dir nf-core-testpipeline/ 1.1
-        working-directory: create-lint-wf
-
-      - name: nf-core lint in release mode
-        run: nf-core --log-file log.txt --hide-progress lint --dir nf-core-testpipeline --fail-ignored --fail-warned --release
-        working-directory: create-lint-wf
-
-      - name: nf-core modules install
-        run: nf-core --log-file log.txt modules install fastqc --dir nf-core-testpipeline/ --force
-        working-directory: create-lint-wf
-
-      - name: nf-core modules install gitlab
-        run: nf-core --log-file log.txt modules --git-remote https://gitlab.com/nf-core/modules-test.git --branch branch-tester install fastp --dir nf-core-testpipeline/
-        working-directory: create-lint-wf
-
-      - name: nf-core modules list local
-        run: nf-core --log-file log.txt modules list local --dir nf-core-testpipeline/
-        working-directory: create-lint-wf
-
-      - name: nf-core modules list remote
-        run: nf-core --log-file log.txt modules list remote
-        working-directory: create-lint-wf
-
-      - name: nf-core modules list remote gitlab
-        run: nf-core --log-file log.txt modules --git-remote https://gitlab.com/nf-core/modules-test.git list remote
-        working-directory: create-lint-wf
-
-      - name: Upload log file artifact
-        if: ${{ always() }}
-        uses: actions/upload-artifact@5d5d22a31266ced268874388b861e4b58bb5c2f3 # v4
-        with:
-          name: nf-core-log-file-${{ matrix.NXF_VER }}
-          path: create-lint-wf/log.txt
 
       - name: Cleanup work directory
         run: sudo rm -rf create-lint-wf
         if: always()
->>>>>>> fca9d74d
