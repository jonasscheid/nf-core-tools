--- conflicted
+++ resolved
@@ -78,24 +78,6 @@
         run: find nf-core-testpipeline -type f -exec sed -i '/TODO nf-core:/d' {} \;
         working-directory: create-lint-wf
 
-<<<<<<< HEAD
-      # Replace zenodo.XXXXXX to pass readme linting
-      - name: replace zenodo.XXXXXX
-        run: find nf-core-testpipeline -type f -exec sed -i 's/zenodo.XXXXXX/zenodo.123456/g' {} \;
-        working-directory: create-lint-wf
-
-      # Add empty ro-crate file
-      - name: add empty ro-crate file
-        run: touch nf-core-testpipeline/ro-crate-metadata.json
-        working-directory: create-lint-wf
-
-      # Run nf-core linting
-      - name: nf-core lint
-        run: nf-core --verbose --log-file log.txt --hide-progress lint --dir nf-core-testpipeline --fail-ignored --fail-warned
-        working-directory: create-lint-wf
-
-=======
->>>>>>> 94bf2c37
       # Run the other nf-core commands
       - name: nf-core pipelines list
         run: nf-core --log-file log.txt pipelines list
