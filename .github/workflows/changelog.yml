--- conflicted
+++ resolved
@@ -64,13 +64,8 @@
           git diff --exit-code ${GITHUB_WORKSPACE}/CHANGELOG.md || echo "changed=YES" >> $GITHUB_ENV
           echo "File changed: ${{ env.changed }}"
 
-<<<<<<< HEAD
       - name: Set up Python 3.13
-        uses: actions/setup-python@8d9ed9ac5c53483de85588cdf95a591a75ab9f55 # v5
-=======
-      - name: Set up Python 3.12
         uses: actions/setup-python@a26af69be951a213d495a4c3e4e4022e16d87065 # v5
->>>>>>> 5fa849a8
         with:
           python-version: "3.13"
           cache: "pip"
