name: nf-core branch protection
<<<<<<< HEAD
# This workflow is triggered on PRs to main/master branch on the repository
# It fails when someone tries to make a PR against the nf-core `main/master` branch instead of `dev`
on:
  pull_request_target:
    branches: [main, master]
=======
# This workflow is triggered on PRs to main branch on the repository
# It fails when someone tries to make a PR against the nf-core `main` branch instead of `dev`
on:
  pull_request_target:
    branches: [main]
>>>>>>> 41b4516e

jobs:
  test:
    runs-on: ubuntu-latest
    steps:
<<<<<<< HEAD
      # PRs to the nf-core repo main/master branch are only ok if coming from the nf-core repo `dev` or any `patch` branches
=======
      # PRs to the nf-core repo main branch are only ok if coming from the nf-core repo `dev` or any `patch` branches
>>>>>>> 41b4516e
      - name: Check PRs
        if: github.repository == 'nf-core/tools'
        run: |
          { [[ ${{github.event.pull_request.head.repo.full_name}} == nf-core/tools ]] && [[ $GITHUB_HEAD_REF == "dev" ]]; } || [[ $GITHUB_HEAD_REF == "patch" ]]

      # If the above check failed, post a comment on the PR explaining the failure
      - name: Post PR comment
        if: failure()
        uses: mshick/add-pr-comment@b8f338c590a895d50bcbfa6c5859251edc8952fc # v2
        with:
          message: |
<<<<<<< HEAD
            ## This PR is against the `main/master` branch :x:
=======
            ## This PR is against the `main` branch :x:
>>>>>>> 41b4516e

            * Do not close this PR
            * Click _Edit_ and change the `base` to `dev`
            * This CI test will remain failed until you push a new commit

            ---

            Hi @${{ github.event.pull_request.user.login }},

            It looks like this pull-request is has been made against the [${{github.event.pull_request.head.repo.full_name }}](https://github.com/${{github.event.pull_request.head.repo.full_name }}) `main` branch.
<<<<<<< HEAD
            The `main/master` branch on nf-core repositories should always contain code from the latest release.
            Because of this, PRs to `main/master` are only allowed if they come from the [${{github.event.pull_request.head.repo.full_name }}](https://github.com/${{github.event.pull_request.head.repo.full_name }}) `dev` branch.
=======
            The `main` branch on nf-core repositories should always contain code from the latest release.
            Because of this, PRs to `main` are only allowed if they come from the [${{github.event.pull_request.head.repo.full_name }}](https://github.com/${{github.event.pull_request.head.repo.full_name }}) `dev` branch.
>>>>>>> 41b4516e

            You do not need to close this PR, you can change the target branch to `dev` by clicking the _"Edit"_ button at the top of this page.
            Note that even after this, the test will continue to show as failing until you push a new commit.

            Thanks again for your contribution!
          repo-token: ${{ secrets.GITHUB_TOKEN }}
          allow-repeats: false<|MERGE_RESOLUTION|>--- conflicted
+++ resolved
@@ -1,27 +1,15 @@
 name: nf-core branch protection
-<<<<<<< HEAD
-# This workflow is triggered on PRs to main/master branch on the repository
-# It fails when someone tries to make a PR against the nf-core `main/master` branch instead of `dev`
-on:
-  pull_request_target:
-    branches: [main, master]
-=======
 # This workflow is triggered on PRs to main branch on the repository
 # It fails when someone tries to make a PR against the nf-core `main` branch instead of `dev`
 on:
   pull_request_target:
     branches: [main]
->>>>>>> 41b4516e
 
 jobs:
   test:
     runs-on: ubuntu-latest
     steps:
-<<<<<<< HEAD
-      # PRs to the nf-core repo main/master branch are only ok if coming from the nf-core repo `dev` or any `patch` branches
-=======
       # PRs to the nf-core repo main branch are only ok if coming from the nf-core repo `dev` or any `patch` branches
->>>>>>> 41b4516e
       - name: Check PRs
         if: github.repository == 'nf-core/tools'
         run: |
@@ -33,11 +21,7 @@
         uses: mshick/add-pr-comment@b8f338c590a895d50bcbfa6c5859251edc8952fc # v2
         with:
           message: |
-<<<<<<< HEAD
-            ## This PR is against the `main/master` branch :x:
-=======
             ## This PR is against the `main` branch :x:
->>>>>>> 41b4516e
 
             * Do not close this PR
             * Click _Edit_ and change the `base` to `dev`
@@ -48,13 +32,8 @@
             Hi @${{ github.event.pull_request.user.login }},
 
             It looks like this pull-request is has been made against the [${{github.event.pull_request.head.repo.full_name }}](https://github.com/${{github.event.pull_request.head.repo.full_name }}) `main` branch.
-<<<<<<< HEAD
-            The `main/master` branch on nf-core repositories should always contain code from the latest release.
-            Because of this, PRs to `main/master` are only allowed if they come from the [${{github.event.pull_request.head.repo.full_name }}](https://github.com/${{github.event.pull_request.head.repo.full_name }}) `dev` branch.
-=======
             The `main` branch on nf-core repositories should always contain code from the latest release.
             Because of this, PRs to `main` are only allowed if they come from the [${{github.event.pull_request.head.repo.full_name }}](https://github.com/${{github.event.pull_request.head.repo.full_name }}) `dev` branch.
->>>>>>> 41b4516e
 
             You do not need to close this PR, you can change the target branch to `dev` by clicking the _"Edit"_ button at the top of this page.
             Note that even after this, the test will continue to show as failing until you push a new commit.
