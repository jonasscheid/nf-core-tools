--- conflicted
+++ resolved
@@ -44,12 +44,9 @@
           - "template_skip_code_linters.yml"
           - "template_skip_citations.yml"
           - "template_skip_gitpod.yml"
-<<<<<<< HEAD
           - "template_skip_codespaces.yml"
-=======
           - "template_skip_multiqc.yml"
           - "template_skip_changelog.yml"
->>>>>>> 614b79ff
         runner:
           # use the runner given by the input if it is dispatched manually, run on github if it is a rerun or on self-hosted by default
           - ${{ github.event.inputs.runners || github.run_number > 1 && 'ubuntu-latest' || 'self-hosted' }}
@@ -123,9 +120,6 @@
         run: |
           printf "org: my-prefix\nskip: gitpod" > create-test-lint-wf/template_skip_gitpod.yml
 
-<<<<<<< HEAD
-      - name: Create template skip codespaces
-=======
       - name: Create template skip multiqc
         run: |
           printf "org: my-prefix\nskip: multiqc" > create-test-lint-wf/template_skip_multiqc.yml
@@ -134,9 +128,7 @@
         run: |
           printf "org: my-prefix\nskip: changelog" > create-test-lint-wf/template_skip_changelog.yml
 
-      # Create a pipeline from the template
-      - name: create a pipeline from the template ${{ matrix.TEMPLATE }}
->>>>>>> 614b79ff
+      - name: Create template skip codespaces
         run: |
           printf "org: my-prefix\nskip: codespaces" > create-test-lint-wf/template_skip_codespaces.yml
 
