--- conflicted
+++ resolved
@@ -44,13 +44,8 @@
       - uses: actions/checkout@11bd71901bbe5b1630ceea73d27597364c9af683 # v4
         name: Check out source-code repository
 
-<<<<<<< HEAD
       - name: Set up Python 3.13
-        uses: actions/setup-python@8d9ed9ac5c53483de85588cdf95a591a75ab9f55 # v5
-=======
-      - name: Set up Python 3.12
         uses: actions/setup-python@a26af69be951a213d495a4c3e4e4022e16d87065 # v5
->>>>>>> 5fa849a8
         with:
           python-version: "3.13"
 
