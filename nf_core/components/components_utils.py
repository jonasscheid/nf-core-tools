--- conflicted
+++ resolved
@@ -1,11 +1,7 @@
 import logging
 import re
 from pathlib import Path
-<<<<<<< HEAD
-from typing import Dict, List, Optional, Tuple
-=======
-from typing import TYPE_CHECKING, List, Optional, Tuple, Union
->>>>>>> 70877b67
+from typing import TYPE_CHECKING, Dict, List, Optional, Tuple, Union
 
 import questionary
 import rich.prompt
@@ -147,13 +143,9 @@
     return git_sha
 
 
-<<<<<<< HEAD
 def get_components_to_install(
-    subworkflow_dir: str,
+    subworkflow_dir: Union[str, Path],
 ) -> Tuple[List[Dict[str, Optional[str]]], List[Dict[str, Optional[str]]]]:
-=======
-def get_components_to_install(subworkflow_dir: Union[str, Path]) -> Tuple[List[str], List[str]]:
->>>>>>> 70877b67
     """
     Parse the subworkflow main.nf file to retrieve all imported modules and subworkflows.
     """
