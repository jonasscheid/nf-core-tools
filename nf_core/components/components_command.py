import logging
import mmap
import os
import shutil
from pathlib import Path
from typing import Dict, List, Optional, Union

import nf_core.utils
from nf_core.modules.modules_json import ModulesJson
from nf_core.modules.modules_repo import ModulesRepo

from .components_utils import get_repo_info

log = logging.getLogger(__name__)


class ComponentCommand:
    """
    Base class for the 'nf-core modules' and 'nf-core subworkflows' commands
    """

    def __init__(
        self,
        component_type: str,
        directory: Union[str, Path] = ".",
        remote_url: Optional[str] = None,
        branch: Optional[str] = None,
        no_pull: bool = False,
        hide_progress: bool = False,
        no_prompts: bool = False,
    ) -> None:
        """
        Initialise the ComponentClass object
        """
        self.component_type: str = component_type
        self.directory: Path = Path(directory)
        self.modules_repo = ModulesRepo(remote_url, branch, no_pull, hide_progress)
        self.hide_progress: bool = hide_progress
        self.no_prompts: bool = no_prompts
        self.repo_type: Optional[str] = None
        self.org: str = ""
        self._configure_repo_and_paths()

    def _configure_repo_and_paths(self, nf_dir_req: bool = True) -> None:
        """
        Determine the repo type and set some default paths.
        If this is a modules repo, determine the org_path too.

        Args:
            nf_dir_req (bool, optional): Whether this command requires being run in the nf-core modules repo or a nf-core pipeline repository. Defaults to True.
        """
        try:
            if self.directory:
                if self.directory == Path(".") and not nf_dir_req:
                    self.no_prompts = True
                self.directory, self.repo_type, self.org = get_repo_info(self.directory, use_prompt=not self.no_prompts)
        except UserWarning:
            if nf_dir_req:
                raise
        except FileNotFoundError:
            raise

        self.default_modules_path = Path("modules", self.org)
        self.default_tests_path = Path("tests", "modules", self.org)
        self.default_subworkflows_path = Path("subworkflows", self.org)
        self.default_subworkflows_tests_path = Path("tests", "subworkflows", self.org)

    def get_local_components(self) -> List[str]:
        """
        Get the local modules/subworkflows in a pipeline
        """
        local_component_dir = Path(self.directory, self.component_type, "local")
        return [
            str(path.relative_to(local_component_dir)) for path in local_component_dir.iterdir() if path.suffix == ".nf"
        ]

    def get_components_clone_modules(self) -> List[str]:
        """
        Get the modules/subworkflows repository available in a clone of nf-core/modules
        """
        if self.component_type == "modules":
            component_base_path = Path(self.directory, self.default_modules_path)
        elif self.component_type == "subworkflows":
            component_base_path = Path(self.directory, self.default_subworkflows_path)
        return [
            str(Path(directory).relative_to(component_base_path))
            for directory, _, files in os.walk(component_base_path)
            if "main.nf" in files
        ]

    def has_valid_directory(self) -> bool:
        """Check that we were given a pipeline or clone of nf-core/modules"""
        if self.repo_type == "modules":
            return True
        if not self.directory.exists():
            log.error(f"Could not find directory: {self.directory}")
            return False
        main_nf = Path(self.directory, "main.nf")
        nf_config = Path(self.directory, "nextflow.config")
        if not main_nf.exists() and not nf_config.exists():
            if self.directory.resolve().parts[-1].startswith("nf-core"):
                raise UserWarning(f"Could not find a 'main.nf' or 'nextflow.config' file in '{self.directory}'")
            log.warning(f"Could not find a 'main.nf' or 'nextflow.config' file in '{self.directory}'")
        return True

    def has_modules_file(self) -> None:
        """Checks whether a module.json file has been created and creates one if it is missing"""
        modules_json_path = Path(self.directory, "modules.json")
        if not modules_json_path.exists():
            log.info("Creating missing 'module.json' file.")
            ModulesJson(self.directory).create()

    def clear_component_dir(self, component_name: str, component_dir: Union[str, Path]) -> bool:
        """
        Removes all files in the module/subworkflow directory

        Args:
            component_name (str): The name of the module/subworkflow
            component_dir (str, Path): The path to the module/subworkflow

        """

        try:
            shutil.rmtree(component_dir)
            # remove all empty directories
            for dir_path, dir_names, filenames in os.walk(self.directory, topdown=False):
                if not dir_names and not filenames:
                    try:
                        Path(dir_path).rmdir()
                    except OSError:
                        pass
                    else:
                        log.debug(f"Deleted  directory: '{dir_path}'")

            log.debug(f"Successfully removed {self.component_type[:-1]} {component_name}")
            return True
        except OSError as e:
            log.error(f"Could not remove {self.component_type[:-1]} {component_name}: {e}")
            return False

    def components_from_repo(self, install_dir: str) -> List[str]:
        """
        Gets the modules/subworkflows installed from a certain repository

        Args:
            install_dir (str): The name of the directory where modules/subworkflows are installed

        Returns:
            [str]: The names of the modules/subworkflows
        """
        repo_dir = Path(self.directory, self.component_type, install_dir)
        if not repo_dir.exists():
            raise LookupError(f"Nothing installed from {install_dir} in pipeline")

        return [
            str(Path(dir_path).relative_to(repo_dir)) for dir_path, _, files in os.walk(repo_dir) if "main.nf" in files
        ]

    def install_component_files(
        self, component_name: str, component_version: str, modules_repo: ModulesRepo, install_dir: Union[str, Path]
    ) -> bool:
        """
        Installs a module/subworkflow into the given directory

        Args:
            component_name (str): The name of the module/subworkflow
            component_version (str): Git SHA for the version of the module/subworkflow to be installed
            modules_repo (ModulesRepo): A correctly configured ModulesRepo object
            install_dir (str, Path): The path to where the module/subworkflow should be installed (should be the 'modules/' or 'subworkflows/' dir of the pipeline)

        Returns:
            (bool): Whether the operation was successful of not
        """
        return modules_repo.install_component(component_name, install_dir, component_version, self.component_type)

    def load_lint_config(self) -> None:
        """Parse a pipeline lint config file.

        Load the '.nf-core.yml'  config file and extract
        the lint config from it

        Add parsed config to the `self.lint_config` class attribute.
        """
        _, tools_config = nf_core.utils.load_tools_config(self.directory)
        if tools_config is None:
            raise UserWarning("Could not load `.nf-core.yml` file.")
        else:
            self.lint_config = tools_config.get("lint", {})

    def check_modules_structure(self) -> None:
        """
        Check that the structure of the modules directory in a pipeline is the correct one:
            modules/nf-core/TOOL/SUBTOOL

        Prior to nf-core/tools release 2.6 the directory structure had an additional level of nesting:
            modules/nf-core/modules/TOOL/SUBTOOL
        """
        if self.repo_type == "pipeline":
            wrong_location_modules: List[Path] = []
            for directory, _, files in os.walk(Path(self.directory, "modules")):
                if "main.nf" in files:
                    module_path = Path(directory).relative_to(Path(self.directory, "modules"))
                    parts = module_path.parts
                    # Check that there are modules installed directly under the 'modules' directory
                    if parts[1] == "modules":
                        wrong_location_modules.append(module_path)
            # If there are modules installed in the wrong location
            if len(wrong_location_modules) > 0:
                log.info("The modules folder structure is outdated. Reinstalling modules.")
                # Remove the local copy of the modules repository
                log.info(f"Updating '{self.modules_repo.local_repo_dir}'")
                self.modules_repo.setup_local_repo(
                    self.modules_repo.remote_url, self.modules_repo.branch, self.hide_progress
                )
                # Move wrong modules to the right directory
                for module in wrong_location_modules:
                    modules_dir = Path("modules").resolve()
                    correct_dir = Path(modules_dir, self.modules_repo.repo_path, Path(*module.parts[2:]))
                    wrong_dir = Path(modules_dir, module)
                    shutil.move(str(wrong_dir), str(correct_dir))
                    log.info(f"Moved {wrong_dir} to {correct_dir}.")
                shutil.rmtree(Path(self.directory, "modules", self.modules_repo.repo_path, "modules"))
                # Regenerate modules.json file
                modules_json = ModulesJson(self.directory)
                modules_json.check_up_to_date()

    def check_patch_paths(self, patch_path: Path, module_name: str) -> None:
        """
        Check that paths in patch files are updated to the new modules path
        """
        if patch_path.exists():
            log.info(f"Modules {module_name} contains a patch file.")
            rewrite = False
            with open(patch_path) as fh:
                lines = fh.readlines()
                for index, line in enumerate(lines):
                    # Check if there are old paths in the patch file and replace
                    if f"modules/{self.modules_repo.repo_path}/modules/{module_name}/" in line:
                        rewrite = True
                        lines[index] = line.replace(
                            f"modules/{self.modules_repo.repo_path}/modules/{module_name}/",
                            f"modules/{self.modules_repo.repo_path}/{module_name}/",
                        )
            if rewrite:
                log.info(f"Updating paths in {patch_path}")
                with open(patch_path, "w") as fh:
                    for line in lines:
                        fh.write(line)
                # Update path in modules.json if the file is in the correct format
                modules_json = ModulesJson(self.directory)
                modules_json.load()
                if (
                    modules_json.has_git_url_and_modules()
                    and self.modules_repo.repo_path is not None
                    and modules_json.modules_json is not None
                ):
                    modules_json.modules_json["repos"][self.modules_repo.remote_url]["modules"][
                        self.modules_repo.repo_path
<<<<<<< HEAD
                    ][module_name]["patch"] = str(patch_path.relative_to(Path(self.dir).resolve()))
                    modules_json.dump()
                else:
                    log.error("Could not update modules.json file.")
=======
                    ][module_name]["patch"] = str(patch_path.relative_to(self.directory.resolve()))
                modules_json.dump()
>>>>>>> 2a82ac76

    def check_if_in_include_stmts(self, component_path: str) -> Dict[str, List[Dict[str, Union[int, str]]]]:
        """
        Checks for include statements in the main.nf file of the pipeline and a list of line numbers where the component is included
        Args:
            component_path (str): The path to the module/subworkflow

        Returns:
            (list): A list of dictionaries, with the workflow file and the line number where the component is included
        """
        include_stmts: Dict[str, List[Dict[str, Union[int, str]]]] = {}
        if self.repo_type == "pipeline":
            workflow_files = Path(self.directory, "workflows").glob("*.nf")
            for workflow_file in workflow_files:
                with open(workflow_file) as fh:
                    # Check if component path is in the file using mmap
                    with mmap.mmap(fh.fileno(), 0, access=mmap.ACCESS_READ) as s:
                        if s.find(component_path.encode()) != -1:
                            # If the component path is in the file, check for include statements
                            for i, line in enumerate(fh):
                                if line.startswith("include") and component_path in line:
                                    if str(workflow_file) not in include_stmts:
                                        include_stmts[str(workflow_file)] = []
                                    include_stmts[str(workflow_file)].append(
                                        {"line_number": i + 1, "line": line.rstrip()}
                                    )

            return include_stmts
        else:
            log.debug("Not a pipeline repository, skipping check for include statements")
            return include_stmts<|MERGE_RESOLUTION|>--- conflicted
+++ resolved
@@ -256,15 +256,8 @@
                 ):
                     modules_json.modules_json["repos"][self.modules_repo.remote_url]["modules"][
                         self.modules_repo.repo_path
-<<<<<<< HEAD
-                    ][module_name]["patch"] = str(patch_path.relative_to(Path(self.dir).resolve()))
-                    modules_json.dump()
-                else:
-                    log.error("Could not update modules.json file.")
-=======
                     ][module_name]["patch"] = str(patch_path.relative_to(self.directory.resolve()))
                 modules_json.dump()
->>>>>>> 2a82ac76
 
     def check_if_in_include_stmts(self, component_path: str) -> Dict[str, List[Dict[str, Union[int, str]]]]:
         """
