import logging
import os
from pathlib import Path
<<<<<<< HEAD
from typing import Union
=======
from typing import Dict, List, Optional, Tuple, Union
>>>>>>> 2a82ac76

import questionary
import yaml
from rich import box
from rich.console import Group
from rich.markdown import Markdown
from rich.panel import Panel
from rich.syntax import Syntax
from rich.table import Table
from rich.text import Text

import nf_core.utils
from nf_core.components.components_command import ComponentCommand
from nf_core.components.components_utils import NF_CORE_MODULES_REMOTE
from nf_core.modules.modules_json import ModulesJson

log = logging.getLogger(__name__)


class ComponentInfo(ComponentCommand):
    """
    Class to print information of a module/subworkflow.

    Attributes
    ----------
    meta : YAML object
        stores the information from meta.yml file
    local_path : str
        path of the local modules/subworkflows
    remote_location : str
        remote repository URL
    local : bool
        indicates if the module/subworkflow is locally installed or not
    repo_type : str
        repository type. Can be either 'pipeline' or 'modules'
    modules_json : ModulesJson object
        contains 'modules.json' file information from a pipeline
    component_name : str
        name of the module/subworkflow to get information from

    Methods
    -------
    init_mod_name(component)
        Makes sure that we have a modules/subworkflows name
    get_component_info()
        Given the name of a module/subworkflow, parse meta.yml and print usage help
    get_local_yaml()
        Attempt to get the meta.yml file from a locally installed module/subworkflow
    get_remote_yaml()
        Attempt to get the meta.yml file from a remote repo
    generate_component_info_help()
        Take the parsed meta.yml and generate rich help
    """

    def __init__(
        self,
        component_type: str,
        pipeline_dir: Union[str, Path],
        component_name: str,
        remote_url: Optional[str] = None,
        branch: Optional[str] = None,
        no_pull: bool = False,
    ):
        super().__init__(component_type, pipeline_dir, remote_url, branch, no_pull)
<<<<<<< HEAD
        self.meta = {}
        self.local_path = None
        self.remote_location = None
        self.local = None
=======
        self.meta: Optional[Dict] = None
        self.local_path: Optional[Path] = None
        self.remote_location: Optional[str] = None
        self.local: bool = False
        self.modules_json: Optional[ModulesJson] = None
>>>>>>> 2a82ac76

        if self.repo_type == "pipeline":
            # Check modules directory structure
            if self.component_type == "modules":
                self.check_modules_structure()
            # Check modules.json up to date
            self.modules_json = ModulesJson(self.directory)
            self.modules_json.check_up_to_date()
        else:
            self.modules_json = None
        self.component = self.init_mod_name(component_name)

    def _configure_repo_and_paths(self, nf_dir_req=False) -> None:
        """
        Override the default with nf_dir_req set to False to allow
        info to be run from anywhere and still return remote info
        """
        return super()._configure_repo_and_paths(nf_dir_req)

    def init_mod_name(self, component: Optional[str]) -> str:
        """
        Makes sure that we have a module/subworkflow name before proceeding.

        Args:
            module: str: Module name to check
        """
        if component is None:
            self.local = questionary.confirm(
                f"Is the {self.component_type[:-1]} locally installed?", style=nf_core.utils.nfcore_question_style
            ).unsafe_ask()
            if self.local:
                if self.repo_type == "modules":
                    components = self.get_components_clone_modules()
                elif self.repo_type == "pipeline":
                    assert self.modules_json is not None  # mypy
                    all_components: List[Tuple[str, str]] = self.modules_json.get_all_components(
                        self.component_type
                    ).get(self.modules_repo.remote_url, [])

                    components = [
                        component if directory == self.modules_repo.repo_path else f"{directory}/{component}"
                        for directory, component in all_components
                    ]
                    if not components:
                        raise UserWarning(
                            f"No {self.component_type[:-1]} installed from '{self.modules_repo.remote_url}'"
                        )
                else:
                    raise UserWarning("Unknown repository type")
            else:
                components = self.modules_repo.get_avail_components(self.component_type)
            components.sort()
            component = questionary.autocomplete(
                f"Please select a {self.component_type[:-1]}",
                choices=components,
                style=nf_core.utils.nfcore_question_style,
            ).unsafe_ask()
            while component not in components:
                log.info(f"'{component}' is not a valid {self.component_type[:-1]} name")
                component = questionary.autocomplete(
                    f"Please select a new {self.component_type[:-1]}",
                    choices=components,
                    style=nf_core.utils.nfcore_question_style,
                ).unsafe_ask()
        else:
            if self.repo_type == "pipeline":
                assert self.modules_json is not None  # mypy
                # check if the module is locally installed
                local_paths = self.modules_json.get_all_components(self.component_type).get(
                    self.modules_repo.remote_url
                )  # type: ignore
                if local_paths is not None:
                    for directory, comp in local_paths:
                        if comp == component:
                            component_base_path = Path(self.directory, self.component_type)
                            self.local_path = Path(component_base_path, directory, component)
                            break
                if self.local_path:
                    self.local = True

        return component

    def get_component_info(self):
        """Given the name of a module/subworkflow, parse meta.yml and print usage help."""

        # Running with a local install, try to find the local meta
        if self.local:
            self.meta = self.get_local_yaml()

        # Either failed locally or in remote mode
        if not self.meta:
            self.meta = self.get_remote_yaml()

        # Could not find the meta
        if self.meta is False:
            raise UserWarning(f"Could not find {self.component_type[:-1]} '{self.component}'")

        return self.generate_component_info_help()

<<<<<<< HEAD
    def get_local_yaml(self) -> dict:
=======
    def get_local_yaml(self) -> Optional[Dict]:
>>>>>>> 2a82ac76
        """Attempt to get the meta.yml file from a locally installed module/subworkflow.

        Returns:
            Optional[dict]: Parsed meta.yml if found, None otherwise
        """

        if self.repo_type == "pipeline":
            assert self.modules_json is not None  # mypy
            # Try to find and load the meta.yml file
            component_base_path = Path(self.directory, self.component_type)
            # Check that we have any modules/subworkflows installed from this repo
            components = self.modules_json.get_all_components(self.component_type).get(self.modules_repo.remote_url)
            if components is None:
                raise LookupError(f"No {self.component_type[:-1]} installed from {self.modules_repo.remote_url}")

            component_names = [component for _, component in components]

            if self.component in component_names:
                install_dir = [directory for directory, module in components if module == self.component][0]
                comp_dir = Path(component_base_path, install_dir, self.component)
                meta_fn = Path(comp_dir, "meta.yml")
                if meta_fn.exists():
                    log.debug(f"Found local file: {meta_fn}")
                    with open(meta_fn) as fh:
                        self.local_path = comp_dir
                        return yaml.safe_load(fh)

            log.debug(f"{self.component_type[:-1].title()} '{self.component}' meta.yml not found locally")
        else:
            component_base_path = Path(self.directory, self.component_type, self.org)
            if self.component in os.listdir(component_base_path):
                comp_dir = Path(component_base_path, self.component)
                meta_fn = Path(comp_dir, "meta.yml")
                if meta_fn.exists():
                    log.debug(f"Found local file: {meta_fn}")
                    with open(meta_fn) as fh:
                        self.local_path = comp_dir
                        return yaml.safe_load(fh)
            log.debug(f"{self.component_type[:-1].title()} '{self.component}' meta.yml not found locally")

        return {}

<<<<<<< HEAD
    def get_remote_yaml(self) -> Union[dict, bool]:
=======
    def get_remote_yaml(self) -> Optional[dict]:
>>>>>>> 2a82ac76
        """Attempt to get the meta.yml file from a remote repo.

        Returns:
            dict or bool: Parsed meta.yml found, False otherwise
        """
        # Check if our requested module/subworkflow is there
        if self.component not in self.modules_repo.get_avail_components(self.component_type):
            return None

        file_contents = self.modules_repo.get_meta_yml(self.component_type, self.component)
        if file_contents is None:
            return None
        self.remote_location = self.modules_repo.remote_url
        return yaml.safe_load(file_contents)

    def generate_component_info_help(self):
        """Take the parsed meta.yml and generate rich help.

        Returns:
            rich renderable
        """

        renderables = []

        # Intro panel
        intro_text = Text()
        if self.local_path:
            intro_text.append(Text.from_markup(f"Location: [blue]{self.local_path}\n"))
        elif self.remote_location:
            intro_text.append(
                Text.from_markup(
                    ":globe_with_meridians: Repository: "
                    f"{ '[link={self.remote_location}]' if self.remote_location.startswith('http') else ''}"
                    f"{self.remote_location}"
                    f"{'[/link]' if self.remote_location.startswith('http') else '' }"
                    "\n"
                )
            )
        if self.meta is None:
            raise UserWarning("No meta.yml file found")
        if self.meta.get("tools"):
            tools_strings = []
            for tool in self.meta["tools"]:
                for tool_name, tool_meta in tool.items():
                    if "homepage" in tool_meta:
                        tools_strings.append(f"[link={tool_meta['homepage']}]{tool_name}[/link]")
                    else:
                        tools_strings.append(f"{tool_name}")
            intro_text.append(Text.from_markup(f":wrench: Tools: {', '.join(tools_strings)}\n", style="dim"))

        if self.meta.get("description"):
            intro_text.append(Text.from_markup(f":book: Description: {self.meta['description']}", style="dim"))

        renderables.append(
            Panel(
                intro_text,
                title=f"[bold]{self.component_type[:-1].title()}: [green]{self.component}\n",
                title_align="left",
            )
        )

        # Inputs
        if self.meta.get("input"):
            inputs_table = Table(expand=True, show_lines=True, box=box.MINIMAL_HEAVY_HEAD, padding=0)
            inputs_table.add_column(":inbox_tray: Inputs")
            inputs_table.add_column("Description")
            inputs_table.add_column("Pattern", justify="right", style="green")
            for input in self.meta["input"]:
                for key, info in input.items():
                    inputs_table.add_row(
                        f"[orange1 on black] {key} [/][dim i] ({info['type']})",
                        Markdown(info["description"] if info["description"] else ""),
                        info.get("pattern", ""),
                    )

            renderables.append(inputs_table)

        # Outputs
        if self.meta.get("output"):
            outputs_table = Table(expand=True, show_lines=True, box=box.MINIMAL_HEAVY_HEAD, padding=0)
            outputs_table.add_column(":outbox_tray: Outputs")
            outputs_table.add_column("Description")
            outputs_table.add_column("Pattern", justify="right", style="green")
            for output in self.meta["output"]:
                for key, info in output.items():
                    outputs_table.add_row(
                        f"[orange1 on black] {key} [/][dim i] ({info['type']})",
                        Markdown(info["description"] if info["description"] else ""),
                        info.get("pattern", ""),
                    )

            renderables.append(outputs_table)

        # Installation command
        if self.remote_location and not self.local:
            cmd_base = f"nf-core {self.component_type}"
            if self.remote_location != NF_CORE_MODULES_REMOTE:
                cmd_base = f"nf-core {self.component_type} --git-remote {self.remote_location}"
            renderables.append(
                Text.from_markup(f"\n :computer:  Installation command: [magenta]{cmd_base} install {self.component}\n")
            )

        # Print include statement
        if self.local_path and self.modules_repo.repo_path is not None:
            install_folder = Path(self.directory, self.component_type, self.modules_repo.repo_path)
            component_name = "_".join(self.component.upper().split("/"))
            renderables.append(
                Text.from_markup(f"\n [blue]Use the following statement to include this {self.component_type[:-1]}:")
            )
            renderables.append(
                Syntax(
                    f"include {{ {component_name} }} from '../{Path(install_folder, self.component).relative_to(self.directory)}/main'",
                    "groovy",
                    theme="ansi_dark",
                    padding=1,
                )
            )
            if self.component_type == "subworkflows":
                subworkflow_config = Path(install_folder, self.component, "nextflow.config").relative_to(self.directory)
                if os.path.isfile(subworkflow_config):
                    renderables.append(
                        Text.from_markup("\n [blue]Add the following config statement to use this subworkflow:")
                    )
                    renderables.append(
                        Syntax(f"includeConfig '{subworkflow_config}'", "groovy", theme="ansi_dark", padding=1)
                    )

        return Group(*renderables)<|MERGE_RESOLUTION|>--- conflicted
+++ resolved
@@ -1,11 +1,7 @@
 import logging
 import os
 from pathlib import Path
-<<<<<<< HEAD
-from typing import Union
-=======
 from typing import Dict, List, Optional, Tuple, Union
->>>>>>> 2a82ac76
 
 import questionary
 import yaml
@@ -70,18 +66,11 @@
         no_pull: bool = False,
     ):
         super().__init__(component_type, pipeline_dir, remote_url, branch, no_pull)
-<<<<<<< HEAD
-        self.meta = {}
-        self.local_path = None
-        self.remote_location = None
-        self.local = None
-=======
         self.meta: Optional[Dict] = None
         self.local_path: Optional[Path] = None
         self.remote_location: Optional[str] = None
         self.local: bool = False
         self.modules_json: Optional[ModulesJson] = None
->>>>>>> 2a82ac76
 
         if self.repo_type == "pipeline":
             # Check modules directory structure
@@ -181,11 +170,7 @@
 
         return self.generate_component_info_help()
 
-<<<<<<< HEAD
-    def get_local_yaml(self) -> dict:
-=======
     def get_local_yaml(self) -> Optional[Dict]:
->>>>>>> 2a82ac76
         """Attempt to get the meta.yml file from a locally installed module/subworkflow.
 
         Returns:
@@ -228,11 +213,7 @@
 
         return {}
 
-<<<<<<< HEAD
-    def get_remote_yaml(self) -> Union[dict, bool]:
-=======
-    def get_remote_yaml(self) -> Optional[dict]:
->>>>>>> 2a82ac76
+    def get_remote_yaml(self) -> Optional[Dict]:
         """Attempt to get the meta.yml file from a remote repo.
 
         Returns:
