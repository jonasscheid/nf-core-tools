--- conflicted
+++ resolved
@@ -40,11 +40,7 @@
 
 ## Documentation
 
-<<<<<<< HEAD
-The {{ cookiecutter.name }} pipeline comes with documentation about the pipeline which you can read at [https://nf-co.re/{{ cookiecutter.short_name }}/usage](https://nf-co.re/{{ cookiecutter.short_name }}/usage) or find in the [`docs/` directory](docs).
-=======
-The {{ cookiecutter.name }} pipeline comes with documentation about the pipeline which you can read at [https://nf-co.re/{{ cookiecutter.short_name }}](https://nf-co.re/{{ cookiecutter.short_name }}).
->>>>>>> d6a43e0e
+The {{ cookiecutter.name }} pipeline comes with documentation about the pipeline which you can read at [https://nf-co.re/{{ cookiecutter.short_name }}/usage](https://nf-co.re/{{ cookiecutter.short_name }}/usage) and [https://nf-co.re/{{ cookiecutter.short_name }}/output](https://nf-co.re/{{ cookiecutter.short_name }}/output) or find in the [`docs/` directory](docs) in the repository.
 
 <!-- TODO nf-core: Add a brief overview of what the pipeline does and how it works -->
 
