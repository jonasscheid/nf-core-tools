--- conflicted
+++ resolved
@@ -101,11 +101,8 @@
                 ".prettierrc.yml",
                 ".github/workflows/fix-linting.yml",
             ],
-<<<<<<< HEAD
             "citations": ["assets/methods_description_template.yml"],
-=======
             "gitpod": [".gitpod.yml"],
->>>>>>> d04331e5
         }
         # Get list of files we're skipping with the supplied skip keys
         self.skip_paths = set(sp for k in skip_paths for sp in skippable_paths[k])
@@ -215,11 +212,8 @@
             "igenomes": {"file": True, "content": True},
             "nf_core_configs": {"file": False, "content": True},
             "code_linters": {"file": True, "content": True},
-<<<<<<< HEAD
             "citations": {"file": True, "content": True},
-=======
             "gitpod": {"file": True, "content": True},
->>>>>>> d04331e5
         }
 
         # Set the parameters for the jinja template
