--- conflicted
+++ resolved
@@ -81,20 +81,15 @@
         else:
             raise UserWarning("The template configuration was not provided.")
 
-<<<<<<< HEAD
         # Read features yaml file
         features_yml_path = Path(nf_core.__file__).parent / "pipelines" / "create" / "templatefeatures.yml"
         with open(features_yml_path) as fh:
             self.template_features_yml = yaml.safe_load(fh)
 
-        self.jinja_params, self.skip_areas = self.obtain_jinja_params_dict(
-            self.config.skip_features or [], self.config.outdir
-=======
         if self.config.outdir is None:
             self.config.outdir = str(Path.cwd())
-        self.jinja_params, skip_paths = self.obtain_jinja_params_dict(
+        self.jinja_params, self.skip_areas = self.obtain_jinja_params_dict(
             self.config.skip_features or [], str(self.config.outdir)
->>>>>>> ef946e90
         )
 
         # format strings in features yaml
@@ -234,23 +229,13 @@
         jinja_params["name_docker"] = jinja_params["name"].replace(jinja_params["org"], jinja_params["prefix_nodash"])
         jinja_params["logo_light"] = f"{jinja_params['name_noslash']}_logo_light.png"
         jinja_params["logo_dark"] = f"{jinja_params['name_noslash']}_logo_dark.png"
-<<<<<<< HEAD
-
-        if (
-            "lint" in config_yml
-            and "nextflow_config" in config_yml["lint"]
-            and "manifest.name" in config_yml["lint"]["nextflow_config"]
-        ):
-            return jinja_params, skip_areas
-=======
         if config_yml is not None:
             if (
                 hasattr(config_yml, "lint")
                 and hasattr(config_yml["lint"], "nextflow_config")
                 and hasattr(config_yml["lint"]["nextflow_config"], "manifest.name")
             ):
-                return jinja_params, skip_paths
->>>>>>> ef946e90
+                return jinja_params, skip_areas
 
         # Check that the pipeline name matches the requirements
         if not re.match(r"^[a-z]+$", jinja_params["short_name"]):
@@ -428,7 +413,6 @@
         for a customized pipeline.
         """
         # Create a lint config
-<<<<<<< HEAD
         lint_config = {}
         for area in self.skip_areas:
             try:
@@ -443,111 +427,6 @@
                         lint_config[lint_test] = False
             except KeyError:
                 pass  # Areas without linting
-=======
-        short_name: str = self.jinja_params["short_name"]
-        short_name = self.jinja_params["short_name"]
-        lint_config = {}
-        if not self.config.is_nfcore:
-            lint_config = {
-                "files_exist": [
-                    "CODE_OF_CONDUCT.md",
-                    f"assets/nf-core-{short_name}_logo_light.png",
-                    f"docs/images/nf-core-{short_name}_logo_light.png",
-                    f"docs/images/nf-core-{short_name}_logo_dark.png",
-                    ".github/ISSUE_TEMPLATE/config.yml",
-                    ".github/workflows/awstest.yml",
-                    ".github/workflows/awsfulltest.yml",
-                ],
-                "files_unchanged": [
-                    "CODE_OF_CONDUCT.md",
-                    f"assets/nf-core-{short_name}_logo_light.png",
-                    f"docs/images/nf-core-{short_name}_logo_light.png",
-                    f"docs/images/nf-core-{short_name}_logo_dark.png",
-                ],
-                "nextflow_config": [
-                    "manifest.name",
-                    "manifest.homePage",
-                ],
-                "multiqc_config": ["report_comment"],
-            }
-
-        # Add GitHub hosting specific configurations
-        if not self.jinja_params["github"]:
-            lint_config["files_exist"].extend(
-                [
-                    ".github/ISSUE_TEMPLATE/bug_report.yml",
-                    ".github/ISSUE_TEMPLATE/feature_request.yml",
-                    ".github/PULL_REQUEST_TEMPLATE.md",
-                    ".github/CONTRIBUTING.md",
-                    ".github/.dockstore.yml",
-                    ".gitignore",
-                ]
-            )
-            lint_config["files_unchanged"].extend(
-                [
-                    ".github/ISSUE_TEMPLATE/bug_report.yml",
-                    ".github/ISSUE_TEMPLATE/config.yml",
-                    ".github/ISSUE_TEMPLATE/feature_request.yml",
-                    ".github/PULL_REQUEST_TEMPLATE.md",
-                    ".github/workflows/branch.yml",
-                    ".github/workflows/linting_comment.yml",
-                    ".github/workflows/linting.yml",
-                    ".github/CONTRIBUTING.md",
-                    ".github/.dockstore.yml",
-                ]
-            )
-
-        # Add CI specific configurations
-        if not self.jinja_params["ci"]:
-            lint_config["files_exist"].extend(
-                [
-                    ".github/workflows/branch.yml",
-                    ".github/workflows/ci.yml",
-                    ".github/workflows/linting_comment.yml",
-                    ".github/workflows/linting.yml",
-                ]
-            )
-
-        # Add custom config specific configurations
-        if not self.jinja_params["nf_core_configs"]:
-            lint_config["files_exist"].extend(["conf/igenomes.config"])
-            lint_config["nextflow_config"].extend(
-                [
-                    "process.cpus",
-                    "process.memory",
-                    "process.time",
-                    "custom_config",
-                ]
-            )
-
-        # Add igenomes specific configurations
-        if not self.jinja_params["igenomes"]:
-            lint_config["files_exist"].extend(["conf/igenomes.config"])
-
-        # Add github badges specific configurations
-        if not self.jinja_params["github_badges"] or not self.jinja_params["github"]:
-            lint_config["readme"] = ["nextflow_badge"]
-
-        # Add codespaces specific configurations
-        if not self.jinja_params["codespaces"]:
-            lint_config["files_unchanged"].extend([".github/CONTRIBUTING.md"])
-
-        # Add multiqc specific configurations
-        if not self.jinja_params["multiqc"]:
-            lint_config.setdefault("files_unchanged", []).extend(
-                [".github/CONTRIBUTING.md", "assets/sendmail_template.txt"]
-            )
-            lint_config.setdefault("files_exist", []).extend(["assets/multiqc_config.yml"])
-            lint_config["multiqc_config"] = False
-
-        # Add changelog specific configurations
-        if not self.jinja_params["changelog"]:
-            lint_config["files_exist"].extend(["CHANGELOG.md"])
-
-        # If the pipeline is not nf-core
-        if not self.config.is_nfcore:
-            lint_config["files_unchanged"].extend([".github/ISSUE_TEMPLATE/bug_report.yml"])
->>>>>>> ef946e90
 
         # Add the lint content to the preexisting nf-core config
         config_fn, nf_core_yml = nf_core.utils.load_tools_config(self.outdir)
