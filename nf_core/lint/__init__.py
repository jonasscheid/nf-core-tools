#!/usr/bin/env python
"""Linting policy for nf-core pipeline projects.

Tests Nextflow-based pipelines to check that they adhere to
the nf-core community guidelines.
"""

<<<<<<< HEAD
=======
from rich.markdown import Markdown
from rich.table import Table
from rich.panel import Panel
from rich.console import group
>>>>>>> 34d472fe
import datetime
import json
import logging
import re

import git
import rich
import rich.progress
from rich.markdown import Markdown
from rich.panel import Panel
from rich.table import Table

import nf_core.lint_utils
import nf_core.modules.lint
import nf_core.utils
from nf_core import __version__
from nf_core.lint_utils import console

log = logging.getLogger(__name__)


def run_linting(
    pipeline_dir, release_mode=False, fix=(), key=(), show_passed=False, fail_ignored=False, md_fn=None, json_fn=None
):
    """Runs all nf-core linting checks on a given Nextflow pipeline project
    in either `release` mode or `normal` mode (default). Returns an object
    of type :class:`PipelineLint` after finished.

    Args:
        pipeline_dir (str): The path to the Nextflow pipeline root directory
        release_mode (bool): Set this to `True`, if the linting should be run in the `release` mode.
                             See :class:`PipelineLint` for more information.

    Returns:
        An object of type :class:`PipelineLint` that contains all the linting results.
    """

    # Verify that the requested tests exist
    if key:
        all_tests = set(PipelineLint._get_all_lint_tests(release_mode)).union(
            set(nf_core.modules.lint.ModuleLint._get_all_lint_tests())
        )
        bad_keys = [k for k in key if k not in all_tests]
        if len(bad_keys) > 0:
            raise AssertionError(
                "Test name{} not recognised: '{}'".format(
                    "s" if len(bad_keys) > 1 else "",
                    "', '".join(bad_keys),
                )
            )
        log.info("Only running tests: '{}'".format("', '".join(key)))

    # Create the lint object
    pipeline_keys = list(set(key).intersection(set(PipelineLint._get_all_lint_tests(release_mode)))) if key else []

    lint_obj = PipelineLint(pipeline_dir, release_mode, fix, pipeline_keys, fail_ignored)

    # Load the various pipeline configs
    lint_obj._load_lint_config()
    lint_obj._load_pipeline_config()
    lint_obj._list_files()

    # Create the modules lint object
    module_lint_obj = nf_core.modules.lint.ModuleLint(pipeline_dir)

    # Verify that the pipeline is correctly configured
    try:
        module_lint_obj.has_valid_directory()
    except UserWarning:
        raise

    # Run only the tests we want
    if key:
        # Select only the module lint tests
        module_lint_tests = list(set(key).intersection(set(nf_core.modules.lint.ModuleLint._get_all_lint_tests())))
    else:
        # If no key is supplied, run the default modules tests
        module_lint_tests = ("module_changes", "module_version")
    module_lint_obj.filter_tests_by_key(module_lint_tests)

    # Set up files for modules linting test
    module_lint_obj.set_up_pipeline_files()

    # Run the pipeline linting tests
    try:
        lint_obj._lint_pipeline()
    except AssertionError as e:
        log.critical("Critical error: {}".format(e))
        log.info("Stopping tests...")
        return lint_obj, module_lint_obj

    # Run the module lint tests
    if len(module_lint_obj.all_local_modules) > 0:
        module_lint_obj.lint_modules(module_lint_obj.all_local_modules, local=True)
    if len(module_lint_obj.all_nfcore_modules) > 0:
        module_lint_obj.lint_modules(module_lint_obj.all_nfcore_modules, local=False)

    # Print the results
    lint_obj._print_results(show_passed)
    module_lint_obj._print_results(show_passed)
    nf_core.lint_utils.print_joint_summary(lint_obj, module_lint_obj)
    nf_core.lint_utils.print_fixes(lint_obj, module_lint_obj)

    # Save results to Markdown file
    if md_fn is not None:
        log.info("Writing lint results to {}".format(md_fn))
        markdown = lint_obj._get_results_md()
        with open(md_fn, "w") as fh:
            fh.write(markdown)

    # Save results to JSON file
    if json_fn is not None:
        lint_obj._save_json_results(json_fn)

    # Reminder about --release mode flag if we had failures
    if len(lint_obj.failed) > 0:
        if release_mode:
            log.info("Reminder: Lint tests were run in --release mode.")

    return lint_obj, module_lint_obj


class PipelineLint(nf_core.utils.Pipeline):
    """Object to hold linting information and results.

    Inherits :class:`nf_core.utils.Pipeline` class.

    Use the :func:`PipelineLint._lint_pipeline` function to run lint tests.

    Args:
        path (str): The path to the nf-core pipeline directory.

    Attributes:
        failed (list): A list of tuples of the form: ``(<test-name>, <reason>)``
        ignored (list): A list of tuples of the form: ``(<test-name>, <reason>)``
        lint_config (dict): The parsed nf-core linting config for this pipeline
        passed (list): A list of tuples of the form: ``(<test-name>, <reason>)``
        release_mode (bool): `True`, if you the to linting was run in release mode, `False` else.
        warned (list): A list of tuples of the form: ``(<warned no>, <reason>)``
    """

    from .actions_awsfulltest import actions_awsfulltest
    from .actions_awstest import actions_awstest
    from .actions_ci import actions_ci
    from .actions_schema_validation import actions_schema_validation
    from .files_exist import files_exist
    from .files_unchanged import files_unchanged
    from .merge_markers import merge_markers
    from .modules_json import modules_json
    from .multiqc_config import multiqc_config
    from .nextflow_config import nextflow_config
    from .pipeline_name_conventions import pipeline_name_conventions
    from .pipeline_todos import pipeline_todos
    from .readme import readme
    from .schema_description import schema_description
    from .schema_lint import schema_lint
    from .schema_params import schema_params
    from .template_strings import template_strings
    from .version_consistency import version_consistency

    def __init__(self, wf_path, release_mode=False, fix=(), key=(), fail_ignored=False):
        """Initialise linting object"""

        # Initialise the parent object
        try:
            super().__init__(wf_path)
        except UserWarning:
            raise

        self.lint_config = {}
        self.release_mode = release_mode
        self.fail_ignored = fail_ignored
        self.failed = []
        self.ignored = []
        self.fixed = []
        self.passed = []
        self.warned = []
        self.could_fix = []
        self.lint_tests = self._get_all_lint_tests(self.release_mode)
        self.fix = fix
        self.key = key
        self.progress_bar = None

    @staticmethod
    def _get_all_lint_tests(release_mode):
        return [
            "files_exist",
            "nextflow_config",
            "files_unchanged",
            "actions_ci",
            "actions_awstest",
            "actions_awsfulltest",
            "readme",
            "pipeline_todos",
            "pipeline_name_conventions",
            "template_strings",
            "schema_lint",
            "schema_params",
            "schema_description",
            "actions_schema_validation",
            "merge_markers",
            "modules_json",
            "multiqc_config",
        ] + (["version_consistency"] if release_mode else [])

    def _load(self):
        """Load information about the pipeline into the PipelineLint object"""
        # Load everything using the parent object
        super()._load()

        # Load lint object specific stuff
        self._load_lint_config()

    def _load_lint_config(self):
        """Parse a pipeline lint config file.

        Load the '.nf-core.yml'  config file and extract
        the lint config from it

        Add parsed config to the `self.lint_config` class attribute.
        """
        tools_config = nf_core.utils.load_tools_config(self.wf_path)
        self.lint_config = tools_config.get("lint", {})

        # Check if we have any keys that don't match lint test names
        for k in self.lint_config:
            if k not in self.lint_tests:
                log.warning("Found unrecognised test name '{}' in pipeline lint config".format(k))

    def _lint_pipeline(self):
        """Main linting function.

        Takes the pipeline directory as the primary input and iterates through
        the different linting checks in order. Collects any warnings or errors
        into object attributes: ``passed``, ``ignored``, ``warned`` and ``failed``.
        """
        log.info(f"Testing pipeline: [magenta]{self.wf_path}")
        if self.release_mode:
            log.info("Including --release mode tests")

        # Check that we recognise all --fix arguments
        unrecognised_fixes = list(test for test in self.fix if test not in self.lint_tests)
        if len(unrecognised_fixes):
            raise AssertionError(
                "Unrecognised lint test{} for '--fix': '{}'".format(
                    "s" if len(unrecognised_fixes) > 1 else "", "', '".join(unrecognised_fixes)
                )
            )

        # Check that supplied test keys exist
        bad_keys = [k for k in self.key if k not in self.lint_tests]
        if len(bad_keys) > 0:
            raise AssertionError(
                "Test name{} not recognised: '{}'".format(
                    "s" if len(bad_keys) > 1 else "",
                    "', '".join(bad_keys),
                )
            )

        # If -k supplied, only run these tests
        if self.key:
            self.lint_tests = [k for k in self.lint_tests if k in self.key]

        # Check that the pipeline_dir is a clean git repo
        if len(self.fix):
            log.info("Attempting to automatically fix failing tests")
            try:
                repo = git.Repo(self.wf_path)
            except git.exc.InvalidGitRepositoryError as e:
                raise AssertionError(
                    f"'{self.wf_path}' does not appear to be a git repository, this is required when running with '--fix'"
                )
            # Check that we have no uncommitted changes
            if repo.is_dirty(untracked_files=True):
                raise AssertionError(
                    "Uncommitted changes found in pipeline directory!\nPlease commit these before running with '--fix'"
                )

        self.progress_bar = rich.progress.Progress(
            "[bold blue]{task.description}",
            rich.progress.BarColumn(bar_width=None),
            "[magenta]{task.completed} of {task.total}[reset] » [bold yellow]{task.fields[test_name]}",
            transient=True,
        )
        with self.progress_bar:
            lint_progress = self.progress_bar.add_task(
                "Running lint checks", total=len(self.lint_tests), test_name=self.lint_tests[0]
            )
            for test_name in self.lint_tests:
                if self.lint_config.get(test_name, {}) is False:
                    log.debug("Skipping lint test '{}'".format(test_name))
                    self.ignored.append((test_name, test_name))
                    continue
                self.progress_bar.update(lint_progress, advance=1, test_name=test_name)
                log.debug("Running lint test: {}".format(test_name))
                test_results = getattr(self, test_name)()
                for test in test_results.get("passed", []):
                    self.passed.append((test_name, test))
                for test in test_results.get("ignored", []):
                    if self.fail_ignored:
                        self.failed.append((test_name, test))
                    else:
                        self.ignored.append((test_name, test))
                for test in test_results.get("fixed", []):
                    self.fixed.append((test_name, test))
                for test in test_results.get("warned", []):
                    self.warned.append((test_name, test))
                for test in test_results.get("failed", []):
                    self.failed.append((test_name, test))
                if test_results.get("could_fix", False):
                    self.could_fix.append(test_name)

    def _print_results(self, show_passed):
        """Print linting results to the command line.

        Uses the ``rich`` library to print a set of formatted tables to the command line
        summarising the linting results.
        """

        # Spacing from log messages above
        console.print("")

        log.debug("Printing final results")

        # Helper function to format test links nicely
        @group()
        def format_result(test_results):
            """
            Given an list of error message IDs and the message texts, return a nicely formatted
            string for the terminal with appropriate ASCII colours.
            """
            for eid, msg in test_results:
                tools_version = __version__
                if "dev" in __version__:
                    tools_version = "latest"
                yield Markdown(
                    f"[{eid}](https://nf-co.re/tools/docs/{tools_version}/pipeline_lint_tests/{eid}.html): {msg}"
                )

        def _s(some_list):
            if len(some_list) != 1:
                return "s"
            return ""

        # Table of passed tests
        if len(self.passed) > 0 and show_passed:
            console.print(
                rich.panel.Panel(
                    format_result(self.passed),
                    title=r"[bold][✔] {} Pipeline Test{} Passed".format(len(self.passed), _s(self.passed)),
                    title_align="left",
                    style="green",
                    padding=1,
                )
            )

        # Table of fixed tests
        if len(self.fixed) > 0:
            console.print(
                rich.panel.Panel(
                    format_result(self.fixed),
                    title=r"[bold][?] {} Pipeline Test{} Fixed".format(len(self.fixed), _s(self.fixed)),
                    title_align="left",
                    style="bright_blue",
                    padding=1,
                )
            )

        # Table of ignored tests
        if len(self.ignored) > 0:
            console.print(
                rich.panel.Panel(
                    format_result(self.ignored),
                    title=r"[bold][?] {} Pipeline Test{} Ignored".format(len(self.ignored), _s(self.ignored)),
                    title_align="left",
                    style="grey58",
                    padding=1,
                )
            )

        # Table of warning tests
        if len(self.warned) > 0:
            console.print(
                rich.panel.Panel(
                    format_result(self.warned),
                    title=r"[bold][!] {} Pipeline Test Warning{}".format(len(self.warned), _s(self.warned)),
                    title_align="left",
                    style="yellow",
                    padding=1,
                )
            )

        # Table of failing tests
        if len(self.failed) > 0:
            console.print(
                rich.panel.Panel(
                    format_result(self.failed),
                    title=r"[bold][✗] {} Pipeline Test{} Failed".format(len(self.failed), _s(self.failed)),
                    title_align="left",
                    style="red",
                    padding=1,
                )
            )

    def _print_summary(self):
        def _s(some_list):
            if len(some_list) != 1:
                return "s"
            return ""

        # Summary table
        summary_colour = "red" if len(self.failed) > 0 else "green"
        table = Table(box=rich.box.ROUNDED, style=summary_colour)
        table.add_column(f"LINT RESULTS SUMMARY".format(len(self.passed)), no_wrap=True)
        table.add_row(r"[green][✔] {:>3} Test{} Passed".format(len(self.passed), _s(self.passed)))
        if len(self.fix):
            table.add_row(r"[bright blue][?] {:>3} Test{} Fixed".format(len(self.fixed), _s(self.fixed)))
        table.add_row(r"[grey58][?] {:>3} Test{} Ignored".format(len(self.ignored), _s(self.ignored)))
        table.add_row(r"[yellow][!] {:>3} Test Warning{}".format(len(self.warned), _s(self.warned)))
        table.add_row(r"[red][✗] {:>3} Test{} Failed".format(len(self.failed), _s(self.failed)))
        console.print(table)

    def _get_results_md(self):
        """
        Create a markdown file suitable for posting in a GitHub comment.

        Returns:
            markdown (str): Formatting markdown content
        """
        # Overall header
        overall_result = "Passed :white_check_mark:"
        if len(self.warned) > 0:
            overall_result += " :warning:"
        if len(self.failed) > 0:
            overall_result = "Failed :x:"

        # List of tests for details
        test_failure_count = ""
        test_failures = ""
        if len(self.failed) > 0:
            test_failure_count = "\n-| ❌ {:3d} tests failed       |-".format(len(self.failed))
            test_failures = "### :x: Test failures:\n\n{}\n\n".format(
                "\n".join(
                    [
                        "* [{0}](https://nf-co.re/tools-docs/lint_tests/{0}.html) - {1}".format(
                            eid, self._strip_ansi_codes(msg, "`")
                        )
                        for eid, msg in self.failed
                    ]
                )
            )

        test_ignored_count = ""
        test_ignored = ""
        if len(self.ignored) > 0:
            test_ignored_count = "\n#| ❔ {:3d} tests were ignored |#".format(len(self.ignored))
            test_ignored = "### :grey_question: Tests ignored:\n\n{}\n\n".format(
                "\n".join(
                    [
                        "* [{0}](https://nf-co.re/tools-docs/lint_tests/{0}.html) - {1}".format(
                            eid, self._strip_ansi_codes(msg, "`")
                        )
                        for eid, msg in self.ignored
                    ]
                )
            )

        test_fixed_count = ""
        test_fixed = ""
        if len(self.fixed) > 0:
            test_fixed_count = "\n#| ❔ {:3d} tests had warnings |#".format(len(self.fixed))
            test_fixed = "### :grey_question: Tests fixed:\n\n{}\n\n".format(
                "\n".join(
                    [
                        "* [{0}](https://nf-co.re/tools-docs/lint_tests/{0}.html) - {1}".format(
                            eid, self._strip_ansi_codes(msg, "`")
                        )
                        for eid, msg in self.fixed
                    ]
                )
            )

        test_warning_count = ""
        test_warnings = ""
        if len(self.warned) > 0:
            test_warning_count = "\n!| ❗ {:3d} tests had warnings |!".format(len(self.warned))
            test_warnings = "### :heavy_exclamation_mark: Test warnings:\n\n{}\n\n".format(
                "\n".join(
                    [
                        "* [{0}](https://nf-co.re/tools-docs/lint_tests/{0}.html) - {1}".format(
                            eid, self._strip_ansi_codes(msg, "`")
                        )
                        for eid, msg in self.warned
                    ]
                )
            )

        test_passed_count = ""
        test_passes = ""
        if len(self.passed) > 0:
            test_passed_count = "\n+| ✅ {:3d} tests passed       |+".format(len(self.passed))
            test_passes = "### :white_check_mark: Tests passed:\n\n{}\n\n".format(
                "\n".join(
                    [
                        "* [{0}](https://nf-co.re/tools-docs/lint_tests/{0}.html) - {1}".format(
                            eid, self._strip_ansi_codes(msg, "`")
                        )
                        for eid, msg in self.passed
                    ]
                )
            )

        now = datetime.datetime.now()

        comment_body_text = "Posted for pipeline commit {}".format(self.git_sha[:7]) if self.git_sha is not None else ""
        timestamp = now.strftime("%Y-%m-%d %H:%M:%S")
        markdown = (
            f"## `nf-core lint` overall result: {overall_result}\n\n"
            f"{comment_body_text}\n\n"
            f"```diff{test_passed_count}{test_ignored_count}{test_fixed_count}{test_warning_count}{test_failure_count}\n"
            "```\n\n"
            "<details>\n\n"
            f"{test_failures}{test_warnings}{test_ignored}{test_fixed}{test_passes}### Run details\n\n"
            f"* nf-core/tools version {nf_core.__version__}\n"
            f"* Run at `{timestamp}`\n\n"
            "</details>\n"
        )

        return markdown

    def _save_json_results(self, json_fn):
        """
        Function to dump lint results to a JSON file for downstream use

        Arguments:
            json_fn (str): File path to write JSON to.
        """

        log.info("Writing lint results to {}".format(json_fn))
        now = datetime.datetime.now()
        results = {
            "nf_core_tools_version": nf_core.__version__,
            "date_run": now.strftime("%Y-%m-%d %H:%M:%S"),
            "tests_pass": [[idx, self._strip_ansi_codes(msg)] for idx, msg in self.passed],
            "tests_ignored": [[idx, self._strip_ansi_codes(msg)] for idx, msg in self.ignored],
            "tests_fixed": [[idx, self._strip_ansi_codes(msg)] for idx, msg in self.fixed],
            "tests_warned": [[idx, self._strip_ansi_codes(msg)] for idx, msg in self.warned],
            "tests_failed": [[idx, self._strip_ansi_codes(msg)] for idx, msg in self.failed],
            "num_tests_pass": len(self.passed),
            "num_tests_ignored": len(self.ignored),
            "num_tests_fixed": len(self.fixed),
            "num_tests_warned": len(self.warned),
            "num_tests_failed": len(self.failed),
            "has_tests_pass": len(self.passed) > 0,
            "has_tests_ignored": len(self.ignored) > 0,
            "has_tests_fixed": len(self.fixed) > 0,
            "has_tests_warned": len(self.warned) > 0,
            "has_tests_failed": len(self.failed) > 0,
            "markdown_result": self._get_results_md(),
        }
        with open(json_fn, "w") as fh:
            json.dump(results, fh, indent=4)

    def _wrap_quotes(self, files):
        """Helper function to take a list of filenames and format with markdown.

        Args:
            files (list): List of filenames, eg::

                ['foo', 'bar', 'baz']

        Returns:
            markdown (str): Formatted string of paths separated by word ``or``, eg::

                `foo` or bar` or `baz`
        """
        if not isinstance(files, list):
            files = [files]
        bfiles = ["`{}`".format(f) for f in files]
        return " or ".join(bfiles)

    def _strip_ansi_codes(self, string, replace_with=""):
        """Strip ANSI colouring codes from a string to return plain text.

        Solution found on Stack Overflow: https://stackoverflow.com/a/14693789/713980
        """
        ansi_escape = re.compile(r"\x1B(?:[@-Z\\-_]|\[[0-?]*[ -/]*[@-~])")
        return ansi_escape.sub(replace_with, string)<|MERGE_RESOLUTION|>--- conflicted
+++ resolved
@@ -5,28 +5,21 @@
 the nf-core community guidelines.
 """
 
-<<<<<<< HEAD
-=======
 from rich.markdown import Markdown
 from rich.table import Table
 from rich.panel import Panel
 from rich.console import group
->>>>>>> 34d472fe
 import datetime
+import git
 import json
 import logging
 import re
-
-import git
 import rich
 import rich.progress
-from rich.markdown import Markdown
-from rich.panel import Panel
-from rich.table import Table
-
+
+import nf_core.utils
 import nf_core.lint_utils
 import nf_core.modules.lint
-import nf_core.utils
 from nf_core import __version__
 from nf_core.lint_utils import console
 
@@ -166,9 +159,9 @@
     from .pipeline_name_conventions import pipeline_name_conventions
     from .pipeline_todos import pipeline_todos
     from .readme import readme
-    from .schema_description import schema_description
     from .schema_lint import schema_lint
     from .schema_params import schema_params
+    from .schema_description import schema_description
     from .template_strings import template_strings
     from .version_consistency import version_consistency
 
