--- conflicted
+++ resolved
@@ -19,10 +19,7 @@
 import nf_core.utils
 import nf_core.lint_utils
 import nf_core.modules.lint
-<<<<<<< HEAD
-=======
 from nf_core import __version__
->>>>>>> 3b8d7094
 from nf_core.lint_utils import console
 
 log = logging.getLogger(__name__)
