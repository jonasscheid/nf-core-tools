--- conflicted
+++ resolved
@@ -466,56 +466,6 @@
         sys.exit(1)
 
 
-<<<<<<< HEAD
-=======
-# nf-core create
-@nf_core_cli.command()
-@click.option(
-    "-n",
-    "--name",
-    type=str,
-    help="The name of your new pipeline",
-)
-@click.option("-d", "--description", type=str, help="A short description of your pipeline")
-@click.option("-a", "--author", type=str, help="Name of the main author(s)")
-@click.option("--version", type=str, default="1.0dev", help="The initial version number to use")
-@click.option(
-    "-f",
-    "--force",
-    is_flag=True,
-    default=False,
-    help="Overwrite output directory if it already exists",
-)
-@click.option("-o", "--outdir", help="Output directory for new pipeline (default: pipeline name)")
-@click.option("-t", "--template-yaml", help="Pass a YAML file to customize the template")
-@click.option("--plain", is_flag=True, help="Use the standard nf-core template")
-def create(name, description, author, version, force, outdir, template_yaml, plain):
-    """
-    Create a new pipeline using the nf-core template.
-
-    Uses the nf-core template to make a skeleton Nextflow pipeline with all required
-    files, boilerplate code and best-practices.
-    """
-    from nf_core.create import PipelineCreate
-
-    try:
-        create_obj = PipelineCreate(
-            name,
-            description,
-            author,
-            version=version,
-            force=force,
-            outdir=outdir,
-            template_yaml_path=template_yaml,
-            plain=plain,
-        )
-        create_obj.init_pipeline()
-    except UserWarning as e:
-        log.error(e)
-        sys.exit(1)
-
-
->>>>>>> ec13bfd3
 # nf-core lint
 @nf_core_cli.command()
 @click.option(
