--- conflicted
+++ resolved
@@ -1165,25 +1165,17 @@
     default=None,
     help="Run tests with a specific profile",
 )
-<<<<<<< HEAD
-def command_modules_test(ctx, tool, directory, no_prompts, update, once, profile):
+@click.option(
+    "--migrate-pytest",
+    is_flag=True,
+    default=False,
+    help="Migrate a module with pytest tests to nf-test",
+)
+def command_modules_test(ctx, tool, directory, no_prompts, update, once, profile, migrate_pytest):
     """
     Run nf-test for a module.
     """
-    modules_test(ctx, tool, directory, no_prompts, update, once, profile)
-=======
-@click.option(
-    "--migrate-pytest",
-    is_flag=True,
-    default=False,
-    help="Migrate a module with pytest tests to nf-test",
-)
-def command_modules_test(ctx, tool, dir, no_prompts, update, once, profile, migrate_pytest):
-    """
-    Run nf-test for a module.
-    """
-    modules_test(ctx, tool, dir, no_prompts, update, once, profile, migrate_pytest)
->>>>>>> 6a54a325
+    modules_test(ctx, tool, directory, no_prompts, update, once, profile, migrate_pytest)
 
 
 # nf-core modules lint
@@ -1381,25 +1373,17 @@
     default=None,
     help="Run tests with a specific profile",
 )
-<<<<<<< HEAD
-def command_subworkflows_test(ctx, subworkflow, directory, no_prompts, update, once, profile):
+@click.option(
+    "--migrate-pytest",
+    is_flag=True,
+    default=False,
+    help="Migrate a subworkflow with pytest tests to nf-test",
+)
+def command_subworkflows_test(ctx, subworkflow, directory, no_prompts, update, once, profile, migrate_pytest):
     """
     Run nf-test for a subworkflow.
     """
-    subworkflows_test(ctx, subworkflow, directory, no_prompts, update, once, profile)
-=======
-@click.option(
-    "--migrate-pytest",
-    is_flag=True,
-    default=False,
-    help="Migrate a subworkflow with pytest tests to nf-test",
-)
-def command_subworkflows_test(ctx, subworkflow, dir, no_prompts, update, once, profile, migrate_pytest):
-    """
-    Run nf-test for a subworkflow.
-    """
-    subworkflows_test(ctx, subworkflow, dir, no_prompts, update, once, profile, migrate_pytest)
->>>>>>> 6a54a325
+    subworkflows_test(ctx, subworkflow, directory, no_prompts, update, once, profile, migrate_pytest)
 
 
 # nf-core subworkflows list subcommands
