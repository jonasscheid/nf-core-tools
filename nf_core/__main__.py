#!/usr/bin/env python
"""nf-core: Helper tools for use with nf-core Nextflow pipelines."""

import logging
import os
import sys

import rich
import rich.console
import rich.logging
import rich.traceback
import rich_click as click
from trogon import tui

from nf_core import __version__
from nf_core.commands_modules import (
    modules_bump_versions,
    modules_create,
    modules_info,
    modules_install,
    modules_lint,
    modules_list_local,
    modules_list_remote,
    modules_patch,
    modules_remove,
    modules_test,
    modules_update,
)
from nf_core.commands_pipelines import (
    pipelines_bump_version,
    pipelines_create,
    pipelines_create_logo,
    pipelines_create_params_file,
    pipelines_download,
    pipelines_launch,
    pipelines_lint,
    pipelines_list,
    pipelines_schema_build,
    pipelines_schema_docs,
    pipelines_schema_lint,
    pipelines_schema_validate,
    pipelines_sync,
)
from nf_core.commands_subworkflows import (
    subworkflows_create,
    subworkflows_info,
    subworkflows_install,
    subworkflows_lint,
    subworkflows_list_local,
    subworkflows_list_remote,
    subworkflows_remove,
    subworkflows_test,
    subworkflows_update,
)
from nf_core.modules.modules_repo import NF_CORE_MODULES_REMOTE
from nf_core.pipelines.download import DownloadError
from nf_core.utils import check_if_outdated, nfcore_logo, rich_force_colors, setup_nfcore_dir

# Set up logging as the root logger
# Submodules should all traverse back to this
log = logging.getLogger()

# Set up .nfcore directory for storing files between sessions
setup_nfcore_dir()

# Set up nicer formatting of click cli help messages
click.rich_click.MAX_WIDTH = 100
click.rich_click.USE_RICH_MARKUP = True
click.rich_click.COMMAND_GROUPS = {
    "nf-core": [
        {
            "name": "Commands",
            "commands": [
                "pipelines",
                "modules",
                "subworkflows",
                "interface",
            ],
        },
    ],
    "nf-core pipelines": [
        {
            "name": "For users",
            "commands": ["list", "launch", "download", "create-params-file"],
        },
        {
            "name": "For developers",
            "commands": ["create", "lint", "bump-version", "sync", "schema", "create-logo"],
        },
    ],
    "nf-core modules": [
        {
            "name": "For pipelines",
            "commands": ["list", "info", "install", "update", "remove", "patch"],
        },
        {
            "name": "Developing new modules",
            "commands": ["create", "lint", "test", "bump-versions"],
        },
    ],
    "nf-core subworkflows": [
        {
            "name": "For pipelines",
            "commands": ["list", "info", "install", "update", "remove"],
        },
        {
            "name": "Developing new subworkflows",
            "commands": ["create", "lint", "test"],
        },
    ],
    "nf-core pipelines schema": [{"name": "Schema commands", "commands": ["validate", "build", "lint", "docs"]}],
}
click.rich_click.OPTION_GROUPS = {
    "nf-core modules list local": [{"options": ["--dir", "--json", "--help"]}],
}

# Set up rich stderr console
stderr = rich.console.Console(stderr=True, force_terminal=rich_force_colors())
stdout = rich.console.Console(force_terminal=rich_force_colors())

# Set up the rich traceback
rich.traceback.install(console=stderr, width=200, word_wrap=True, extra_lines=1)


# Define exceptions for which no traceback should be printed,
# because they are actually preliminary, but intended program terminations.
# (Custom exceptions are cleaner than `sys.exit(1)`, which we used before)
def selective_traceback_hook(exctype, value, traceback):
    if exctype in {DownloadError}:  # extend set as needed
        log.error(value)
    else:
        # print the colored traceback for all other exceptions with rich as usual
        stderr.print(rich.traceback.Traceback.from_exception(exctype, value, traceback))


sys.excepthook = selective_traceback_hook


# Define callback function to normalize the case of click arguments,
# which is used to make the module/subworkflow names, provided by the
# user on the cli, case insensitive.
def normalize_case(ctx, param, component_name):
    if component_name is not None:
        return component_name.casefold()


# Define a custom click group class to sort options and commands in the help message
# TODO: Remove this class and use COMMANDS_BEFORE_OPTIONS when rich-click is updated
# See https://github.com/ewels/rich-click/issues/200 for more information
class CustomRichGroup(click.RichGroup):
    def format_options(self, ctx, formatter) -> None:
        from rich_click.rich_help_rendering import get_rich_options

        self.format_commands(ctx, formatter)
        get_rich_options(self, ctx, formatter)


def run_nf_core():
    # print nf-core header if environment variable is not set
    if os.environ.get("_NF_CORE_COMPLETE") is None:
        # Print nf-core header
        stderr.print("\n")
        for line in nfcore_logo:
            stderr.print(line, highlight=False)
        stderr.print(
            f"\n[grey39]    nf-core/tools version {__version__} - [link=https://nf-co.re]https://nf-co.re[/]",
            highlight=False,
        )
        try:
            is_outdated, _, remote_vers = check_if_outdated()
            if is_outdated:
                stderr.print(
                    f"[bold bright_yellow]    There is a new version of nf-core/tools available! ({remote_vers})",
                    highlight=False,
                )
        except Exception as e:
            log.debug(f"Could not check latest version: {e}")
        stderr.print("\n")
    # Launch the click cli
    nf_core_cli(auto_envvar_prefix="NFCORE")


@tui(
    command="interface",
    help="Launch the nf-core interface",
)
@click.group(context_settings=dict(help_option_names=["-h", "--help"]), cls=CustomRichGroup)
@click.version_option(__version__)
@click.option(
    "-v",
    "--verbose",
    is_flag=True,
    default=False,
    help="Print verbose output to the console.",
)
@click.option("--hide-progress", is_flag=True, default=False, help="Don't show progress bars.")
@click.option("-l", "--log-file", help="Save a verbose log to a file.", metavar="<filename>")
@click.pass_context
def nf_core_cli(ctx, verbose, hide_progress, log_file):
    """
    nf-core/tools provides a set of helper tools for use with nf-core Nextflow pipelines.

    It is designed for both end-users running pipelines and also developers creating new pipelines.
    """
    # Set the base logger to output DEBUG
    log.setLevel(logging.DEBUG)

    # Set up logs to the console
    log.addHandler(
        rich.logging.RichHandler(
            level=logging.DEBUG if verbose else logging.INFO,
            console=rich.console.Console(stderr=True, force_terminal=rich_force_colors()),
            show_time=False,
            show_path=verbose,  # True if verbose, false otherwise
            markup=True,
        )
    )

    # don't show rich debug logging in verbose mode
    rich_logger = logging.getLogger("rich")
    rich_logger.setLevel(logging.INFO)

    # Set up logs to a file if we asked for one
    if log_file:
        log_fh = logging.FileHandler(log_file, encoding="utf-8")
        log_fh.setLevel(logging.DEBUG)
        log_fh.setFormatter(logging.Formatter("[%(asctime)s] %(name)-20s [%(levelname)-7s]  %(message)s"))
        log.addHandler(log_fh)

    ctx.obj = {
        "verbose": verbose,
        "hide_progress": hide_progress or verbose,  # Always hide progress bar with verbose logging
    }


# nf-core pipelines subcommands
@nf_core_cli.group()
@click.pass_context
def pipelines(ctx):
    """
    Commands to manage nf-core pipelines.
    """
    # ensure that ctx.obj exists and is a dict (in case `cli()` is called
    # by means other than the `if` block below)
    ctx.ensure_object(dict)


# nf-core pipelines create
@pipelines.command("create")
@click.pass_context
@click.option(
    "-n",
    "--name",
    type=str,
    help="The name of your new pipeline",
)
@click.option("-d", "--description", type=str, help="A short description of your pipeline")
@click.option("-a", "--author", type=str, help="Name of the main author(s)")
@click.option("--version", type=str, default="1.0.0dev", help="The initial version number to use")
@click.option("-f", "--force", is_flag=True, default=False, help="Overwrite output directory if it already exists")
@click.option("-o", "--outdir", help="Output directory for new pipeline (default: pipeline name)")
@click.option("-t", "--template-yaml", help="Pass a YAML file to customize the template")
@click.option(
    "--organisation",
    type=str,
    default="nf-core",
    help="The name of the GitHub organisation where the pipeline will be hosted (default: nf-core)",
)
def command_pipelines_create(ctx, name, description, author, version, force, outdir, template_yaml, organisation):
    """
    Create a new pipeline using the nf-core template.
    """
    pipelines_create(ctx, name, description, author, version, force, outdir, template_yaml, organisation)


# nf-core pipelines lint
@pipelines.command("lint")
@click.option(
    "-d",
    "--dir",
    type=click.Path(exists=True),
    default=".",
    help=r"Pipeline directory [dim]\[default: current working directory][/]",
)
@click.option(
    "--release",
    is_flag=True,
    default=os.path.basename(os.path.dirname(os.environ.get("GITHUB_REF", "").strip(" '\""))) == "master"
    and os.environ.get("GITHUB_REPOSITORY", "").startswith("nf-core/")
    and not os.environ.get("GITHUB_REPOSITORY", "") == "nf-core/tools",
    help="Execute additional checks for release-ready workflows.",
)
@click.option(
    "-f",
    "--fix",
    type=str,
    metavar="<test>",
    multiple=True,
    help="Attempt to automatically fix specified lint test",
)
@click.option(
    "-k",
    "--key",
    type=str,
    metavar="<test>",
    multiple=True,
    help="Run only these lint tests",
)
@click.option("-p", "--show-passed", is_flag=True, help="Show passing tests on the command line")
@click.option("-i", "--fail-ignored", is_flag=True, help="Convert ignored tests to failures")
@click.option("-w", "--fail-warned", is_flag=True, help="Convert warn tests to failures")
@click.option(
    "--markdown",
    type=str,
    metavar="<filename>",
    help="File to write linting results to (Markdown)",
)
@click.option(
    "--json",
    type=str,
    metavar="<filename>",
    help="File to write linting results to (JSON)",
)
@click.option(
    "--sort-by",
    type=click.Choice(["module", "test"]),
    default="test",
    help="Sort lint output by module or test name.",
    show_default=True,
)
@click.pass_context
def command_pipelines_lint(
    ctx,
    dir,
    release,
    fix,
    key,
    show_passed,
    fail_ignored,
    fail_warned,
    markdown,
    json,
    sort_by,
):
    """
    Check pipeline code against nf-core guidelines.
    """
    pipelines_lint(ctx, dir, release, fix, key, show_passed, fail_ignored, fail_warned, markdown, json, sort_by)


# nf-core pipelines download
@pipelines.command("download")
@click.argument("pipeline", required=False, metavar="<pipeline name>")
@click.option(
    "-r",
    "--revision",
    multiple=True,
    help="Pipeline release to download. Multiple invocations are possible, e.g. `-r 1.1 -r 1.2`",
)
@click.option("-o", "--outdir", type=str, help="Output directory")
@click.option(
    "-x",
    "--compress",
    type=click.Choice(["tar.gz", "tar.bz2", "zip", "none"]),
    help="Archive compression type",
)
@click.option("-f", "--force", is_flag=True, default=False, help="Overwrite existing files")
# TODO: Remove this in a future release. Deprecated in March 2024.
@click.option(
    "-t",
    "--tower",
    is_flag=True,
    default=False,
    hidden=True,
    help="Download for Seqera Platform. DEPRECATED: Please use `--platform` instead.",
)
@click.option(
    "--platform",
    is_flag=True,
    default=False,
    help="Download for Seqera Platform (formerly Nextflow Tower)",
)
@click.option(
    "-d",
    "--download-configuration",
    is_flag=True,
    default=False,
    help="Include configuration profiles in download. Not available with `--platform`",
)
@click.option(
    "--tag",
    multiple=True,
    help="Add custom alias tags to `--platform` downloads. For example, `--tag \"3.10=validated\"` adds the custom 'validated' tag to the 3.10 release.",
)
# -c changed to -s for consistency with other --container arguments, where it is always the first letter of the last word.
# Also -c might be used instead of -d for config in a later release, but reusing params for different options in two subsequent releases might be too error-prone.
@click.option(
    "-s",
    "--container-system",
    type=click.Choice(["none", "singularity"]),
    help="Download container images of required software.",
)
@click.option(
    "-l",
    "--container-library",
    multiple=True,
    help="Container registry/library or mirror to pull images from.",
)
@click.option(
    "-u",
    "--container-cache-utilisation",
    type=click.Choice(["amend", "copy", "remote"]),
    help="Utilise a `singularity.cacheDir` in the download process, if applicable.",
)
@click.option(
    "-i",
    "--container-cache-index",
    type=str,
    help="List of images already available in a remote `singularity.cacheDir`.",
)
@click.option(
    "-p",
    "--parallel-downloads",
    type=int,
    default=4,
    help="Number of parallel image downloads",
)
@click.pass_context
def command_pipelines_download(
    ctx,
    pipeline,
    revision,
    outdir,
    compress,
    force,
    tower,
    platform,
    download_configuration,
    tag,
    container_system,
    container_library,
    container_cache_utilisation,
    container_cache_index,
    parallel_downloads,
):
    """
    Download a pipeline, nf-core/configs and pipeline singularity images.
    """
    pipelines_download(
        ctx,
        pipeline,
        revision,
        outdir,
        compress,
        force,
        tower,
        platform,
        download_configuration,
        tag,
        container_system,
        container_library,
        container_cache_utilisation,
        container_cache_index,
        parallel_downloads,
    )


# nf-core pipelines create-params-file
@pipelines.command("create-params-file")
@click.argument("pipeline", required=False, metavar="<pipeline name>")
@click.option("-r", "--revision", help="Release/branch/SHA of the pipeline (if remote)")
@click.option(
    "-o",
    "--output",
    type=str,
    default="nf-params.yml",
    metavar="<filename>",
    help="Output filename. Defaults to `nf-params.yml`.",
)
@click.option("-f", "--force", is_flag=True, default=False, help="Overwrite existing files")
@click.option(
    "-x",
    "--show-hidden",
    is_flag=True,
    default=False,
    help="Show hidden params which don't normally need changing",
)
@click.pass_context
def command_pipelines_create_params_file(ctx, pipeline, revision, output, force, show_hidden):
    """
    Build a parameter file for a pipeline.
    """
    pipelines_create_params_file(ctx, pipeline, revision, output, force, show_hidden)


# nf-core pipelines launch
@pipelines.command("launch")
@click.argument("pipeline", required=False, metavar="<pipeline name>")
@click.option("-r", "--revision", help="Release/branch/SHA of the project to run (if remote)")
@click.option("-i", "--id", help="ID for web-gui launch parameter set")
@click.option(
    "-c",
    "--command-only",
    is_flag=True,
    default=False,
    help="Create Nextflow command with params (no params file)",
)
@click.option(
    "-o",
    "--params-out",
    type=click.Path(),
    default=os.path.join(os.getcwd(), "nf-params.json"),
    help="Path to save run parameters file",
)
@click.option(
    "-p",
    "--params-in",
    type=click.Path(exists=True),
    help="Set of input run params to use from a previous run",
)
@click.option(
    "-a",
    "--save-all",
    is_flag=True,
    default=False,
    help="Save all parameters, even if unchanged from default",
)
@click.option(
    "-x",
    "--show-hidden",
    is_flag=True,
    default=False,
    help="Show hidden params which don't normally need changing",
)
@click.option(
    "-u",
    "--url",
    type=str,
    default="https://nf-co.re/launch",
    help="Customise the builder URL (for development work)",
)
@click.pass_context
def command_pipelines_launch(
    ctx,
    pipeline,
    id,
    revision,
    command_only,
    params_in,
    params_out,
    save_all,
    show_hidden,
    url,
):
    """
    Launch a pipeline using a web GUI or command line prompts.
    """
    pipelines_launch(ctx, pipeline, id, revision, command_only, params_in, params_out, save_all, show_hidden, url)


# nf-core pipelines list
@pipelines.command("list")
@click.argument("keywords", required=False, nargs=-1, metavar="<filter keywords>")
@click.option(
    "-s",
    "--sort",
    type=click.Choice(["release", "pulled", "name", "stars"]),
    default="release",
    help="How to sort listed pipelines",
)
@click.option("--json", is_flag=True, default=False, help="Print full output as JSON")
@click.option("--show-archived", is_flag=True, default=False, help="Print archived workflows")
@click.pass_context
def command_pipelines_list(ctx, keywords, sort, json, show_archived):
    """
    List available nf-core pipelines with local info.
    """
    pipelines_list(ctx, keywords, sort, json, show_archived)


# nf-core pipelines sync
@pipelines.command("sync")
@click.pass_context
@click.option(
    "-d",
    "--dir",
    type=click.Path(exists=True),
    default=".",
    help=r"Pipeline directory. [dim]\[default: current working directory][/]",
)
@click.option(
    "-b",
    "--from-branch",
    type=str,
    help="The git branch to use to fetch workflow variables.",
)
@click.option(
    "-p",
    "--pull-request",
    is_flag=True,
    default=False,
    help="Make a GitHub pull-request with the changes.",
)
@click.option(
    "--force_pr",
    is_flag=True,
    default=False,
    help="Force the creation of a pull-request, even if there are no changes.",
)
@click.option("-g", "--github-repository", type=str, help="GitHub PR: target repository.")
@click.option("-u", "--username", type=str, help="GitHub PR: auth username.")
@click.option("-t", "--template-yaml", help="Pass a YAML file to customize the template")
def command_pipelines_sync(ctx, dir, from_branch, pull_request, github_repository, username, template_yaml, force_pr):
    """
    Sync a pipeline [cyan i]TEMPLATE[/] branch with the nf-core template.
    """
    pipelines_sync(ctx, dir, from_branch, pull_request, github_repository, username, template_yaml, force_pr)


# nf-core pipelines bump-version
@pipelines.command("bump-version")
@click.pass_context
@click.argument("new_version", required=True, metavar="<new version>")
@click.option(
    "-d",
    "--dir",
    type=click.Path(exists=True),
    default=".",
    help=r"Pipeline directory. [dim]\[default: current working directory][/]",
)
@click.option(
    "-n",
    "--nextflow",
    is_flag=True,
    default=False,
    help="Bump required nextflow version instead of pipeline version",
)
def command_pipelines_bump_version(ctx, new_version, dir, nextflow):
    """
    Update nf-core pipeline version number with `nf-core pipelines bump-version`.
    """
    pipelines_bump_version(ctx, new_version, dir, nextflow)


# nf-core pipelines create-logo
@pipelines.command("create-logo")
@click.argument("logo-text", metavar="<logo_text>")
@click.option("-d", "--dir", type=click.Path(), default=".", help="Directory to save the logo in.")
@click.option(
    "-n",
    "--name",
    type=str,
    help="Name of the output file (with or without '.png' suffix).",
)
@click.option(
    "--theme",
    type=click.Choice(["light", "dark"]),
    default="light",
    help="Theme for the logo.",
    show_default=True,
)
@click.option(
    "--width",
    type=int,
    default=2300,
    help="Width of the logo in pixels.",
    show_default=True,
)
@click.option(
    "--format",
    type=click.Choice(["png", "svg"]),
    default="png",
    help="Image format of the logo, either PNG or SVG.",
    show_default=True,
)
@click.option(
    "-f",
    "--force",
    is_flag=True,
    default=False,
    help="Overwrite any files if they already exist",
)
def command_pipelines_create_logo(logo_text, dir, name, theme, width, format, force):
    """
    Generate a logo with the nf-core logo template.
    """
    pipelines_create_logo(logo_text, dir, name, theme, width, format, force)


# nf-core pipelines schema subcommands
@pipelines.group("schema")
def pipeline_schema():
    """
    Suite of tools for developers to manage pipeline schema.

    All nf-core pipelines should have a nextflow_schema.json file in their
    root directory that describes the different pipeline parameters.
    """
    pass


# nf-core pipelines schema validate
@pipeline_schema.command("validate")
@click.argument("pipeline", required=True, metavar="<pipeline name>")
@click.argument("params", type=click.Path(exists=True), required=True, metavar="<JSON params file>")
def command_pipelines_schema_validate(pipeline, params):
    """
    Validate a set of parameters against a pipeline schema.
    """
    pipelines_schema_validate(pipeline, params)


# nf-core pipelines schema build
@pipeline_schema.command("build")
@click.option(
    "-d",
    "--dir",
    type=click.Path(exists=True),
    default=".",
    help=r"Pipeline directory. [dim]\[default: current working directory][/]",
)
@click.option(
    "--no-prompts",
    is_flag=True,
    help="Do not confirm changes, just update parameters and exit",
)
@click.option(
    "--web-only",
    is_flag=True,
    help="Skip building using Nextflow config, just launch the web tool",
)
@click.option(
    "--url",
    type=str,
    default="https://nf-co.re/pipeline_schema_builder",
    help="Customise the builder URL (for development work)",
)
def command_pipelines_schema_build(dir, no_prompts, web_only, url):
    """
    Interactively build a pipeline schema from Nextflow params.
    """
    pipelines_schema_build(dir, no_prompts, web_only, url)


# nf-core pipelines schema lint
@pipeline_schema.command("lint")
@click.argument(
    "schema_path",
    type=click.Path(exists=True),
    default="nextflow_schema.json",
    metavar="<pipeline schema>",
)
def command_pipelines_schema_lint(schema_path):
    """
    Check that a given pipeline schema is valid.
    """
    pipelines_schema_lint(schema_path)


# nf-core pipelines schema docs
@pipeline_schema.command("docs")
@click.argument(
    "schema_path",
    type=click.Path(exists=True),
    default="nextflow_schema.json",
    required=False,
    metavar="<pipeline schema>",
)
@click.option(
    "-o",
    "--output",
    type=str,
    metavar="<filename>",
    help="Output filename. Defaults to standard out.",
)
@click.option(
    "-x",
    "--format",
    type=click.Choice(["markdown", "html"]),
    default="markdown",
    help="Format to output docs in.",
)
@click.option("-f", "--force", is_flag=True, default=False, help="Overwrite existing files")
@click.option(
    "-c",
    "--columns",
    type=str,
    metavar="<columns_list>",
    help="CSV list of columns to include in the parameter tables (parameter,description,type,default,required,hidden)",
    default="parameter,description,type,default,required,hidden",
)
def command_pipelines_schema_docs(schema_path, output, format, force, columns):
    """
    Outputs parameter documentation for a pipeline schema.
    """
    pipelines_schema_docs(schema_path, output, format, force, columns)


# nf-core modules subcommands
@nf_core_cli.group()
@click.option(
    "-g",
    "--git-remote",
    type=str,
    default=NF_CORE_MODULES_REMOTE,
    help="Remote git repo to fetch files from",
)
@click.option(
    "-b",
    "--branch",
    type=str,
    default=None,
    help="Branch of git repository hosting modules.",
)
@click.option(
    "-N",
    "--no-pull",
    is_flag=True,
    default=False,
    help="Do not pull in latest changes to local clone of modules repository.",
)
@click.pass_context
def modules(ctx, git_remote, branch, no_pull):
    """
    Commands to manage Nextflow DSL2 modules (tool wrappers).
    """
    # ensure that ctx.obj exists and is a dict (in case `cli()` is called
    # by means other than the `if` block below)
    ctx.ensure_object(dict)

    # Place the arguments in a context object
    ctx.obj["modules_repo_url"] = git_remote
    ctx.obj["modules_repo_branch"] = branch
    ctx.obj["modules_repo_no_pull"] = no_pull


# nf-core modules list subcommands
@modules.group("list")
@click.pass_context
def modules_list(ctx):
    """
    List modules in a local pipeline or remote repository.
    """
    pass


# nf-core modules list remote
@modules_list.command("remote")
@click.pass_context
@click.argument("keywords", required=False, nargs=-1, metavar="<filter keywords>")
@click.option("-j", "--json", is_flag=True, help="Print as JSON to stdout")
def command_modules_list_remote(ctx, keywords, json):
    """
    List modules in a remote GitHub repo [dim i](e.g [link=https://github.com/nf-core/modules]nf-core/modules[/])[/].
    """
    modules_list_remote(ctx, keywords, json)


# nf-core modules list local
@modules_list.command("local")
@click.pass_context
@click.argument("keywords", required=False, nargs=-1, metavar="<filter keywords>")
@click.option("-j", "--json", is_flag=True, help="Print as JSON to stdout")
@click.option(
    "-d",
    "--dir",
    type=click.Path(exists=True),
    default=".",
    help=r"Pipeline directory. [dim]\[default: Current working directory][/]",
)
def command_modules_list_local(ctx, keywords, json, dir):  # pylint: disable=redefined-builtin
    """
    List modules installed locally in a pipeline
    """
    modules_list_local(ctx, keywords, json, dir)


# nf-core modules install
@modules.command("install")
@click.pass_context
@click.argument("tool", type=str, callback=normalize_case, required=False, metavar="<tool> or <tool/subtool>")
@click.option(
    "-d",
    "--dir",
    type=click.Path(exists=True),
    default=".",
    help=r"Pipeline directory. [dim]\[default: current working directory][/]",
)
@click.option(
    "-p",
    "--prompt",
    is_flag=True,
    default=False,
    help="Prompt for the version of the module",
)
@click.option(
    "-f",
    "--force",
    is_flag=True,
    default=False,
    help="Force reinstallation of module if it already exists",
)
@click.option("-s", "--sha", type=str, metavar="<commit sha>", help="Install module at commit SHA")
def command_modules_install(ctx, tool, dir, prompt, force, sha):
    """
    Install DSL2 modules within a pipeline.
    """
    modules_install(ctx, tool, dir, prompt, force, sha)


# nf-core modules update
@modules.command("update")
@click.pass_context
@click.argument("tool", type=str, callback=normalize_case, required=False, metavar="<tool> or <tool/subtool>")
@click.option(
    "-d",
    "--dir",
    "directory",
    type=click.Path(exists=True),
    default=".",
    help=r"Pipeline directory. [dim]\[default: current working directory][/]",
)
@click.option("-f", "--force", is_flag=True, default=False, help="Force update of module")
@click.option(
    "-p",
    "--prompt",
    is_flag=True,
    default=False,
    help="Prompt for the version of the module",
)
@click.option(
    "-l",
    "--limit-output",
    "limit_output",
    is_flag=True,
    default=False,
    help="Limit ouput to only the difference in main.nf",
)
@click.option("-s", "--sha", type=str, metavar="<commit sha>", help="Install module at commit SHA")
@click.option(
    "-a",
    "--all",
    "install_all",
    is_flag=True,
    default=False,
    help="Update all modules installed in pipeline",
)
@click.option(
    "-x/-y",
    "--preview/--no-preview",
    is_flag=True,
    default=None,
    help="Preview / no preview of changes before applying",
)
@click.option(
    "-D",
    "--save-diff",
    type=str,
    metavar="<filename>",
    default=None,
    help="Save diffs to a file instead of updating in place",
)
@click.option(
    "-u",
    "--update-deps",
    is_flag=True,
    default=False,
    help="Automatically update all linked modules and subworkflows without asking for confirmation",
)
def command_modules_update(
    ctx,
    tool,
    directory,
    force,
    prompt,
    sha,
    install_all,
    preview,
    save_diff,
    update_deps,
    limit_output,
):
    """
    Update DSL2 modules within a pipeline.
<<<<<<< HEAD

    Fetches and updates module files from a remote repo e.g. nf-core/modules.
    """
    from nf_core.modules import ModuleUpdate

    try:
        module_install = ModuleUpdate(
            directory,
            force,
            prompt,
            sha,
            install_all,
            preview,
            save_diff,
            update_deps,
            ctx.obj["modules_repo_url"],
            ctx.obj["modules_repo_branch"],
            ctx.obj["modules_repo_no_pull"],
            limit_output,
        )
        exit_status = module_install.update(tool)
        if not exit_status and install_all:
            sys.exit(1)
    except (UserWarning, LookupError) as e:
        log.error(e)
        sys.exit(1)
=======
    """
    modules_update(ctx, tool, directory, force, prompt, sha, install_all, preview, save_diff, update_deps)
>>>>>>> ecfe0fb1


# nf-core modules patch
@modules.command("patch")
@click.pass_context
@click.argument("tool", type=str, callback=normalize_case, required=False, metavar="<tool> or <tool/subtool>")
@click.option(
    "-d",
    "--dir",
    type=click.Path(exists=True),
    default=".",
    help=r"Pipeline directory. [dim]\[default: current working directory][/]",
)
@click.option("-r", "--remove", is_flag=True, default=False)
def command_modules_patch(ctx, tool, dir, remove):
    """
    Create a patch file for minor changes in a module
    """
    modules_patch(ctx, tool, dir, remove)


# nf-core modules remove
@modules.command("remove")
@click.pass_context
@click.argument("tool", type=str, callback=normalize_case, required=False, metavar="<tool> or <tool/subtool>")
@click.option(
    "-d",
    "--dir",
    type=click.Path(exists=True),
    default=".",
    help=r"Pipeline directory. [dim]\[default: current working directory][/]",
)
def command_modules_remove(ctx, dir, tool):
    """
    Remove a module from a pipeline.
    """
    modules_remove(ctx, dir, tool)


# nf-core modules create
@modules.command("create")
@click.pass_context
@click.argument("tool", type=str, required=False, metavar="<tool> or <tool/subtool>")
@click.option("-d", "--dir", type=click.Path(exists=True), default=".", metavar="<directory>")
@click.option(
    "-a",
    "--author",
    type=str,
    metavar="<author>",
    help="Module author's GitHub username prefixed with '@'",
)
@click.option(
    "-l",
    "--label",
    type=str,
    metavar="<process label>",
    help="Standard resource label for process",
)
@click.option(
    "-m",
    "--meta",
    is_flag=True,
    default=False,
    help="Use Groovy meta map for sample information",
)
@click.option(
    "-n",
    "--no-meta",
    is_flag=True,
    default=False,
    help="Don't use meta map for sample information",
)
@click.option(
    "-f",
    "--force",
    is_flag=True,
    default=False,
    help="Overwrite any files if they already exist",
)
@click.option(
    "-c",
    "--conda-name",
    type=str,
    default=None,
    help="Name of the conda package to use",
)
@click.option(
    "-p",
    "--conda-package-version",
    type=str,
    default=None,
    help="Version of conda package to use",
)
@click.option(
    "-i",
    "--empty-template",
    is_flag=True,
    default=False,
    help="Create a module from the template without TODOs or examples",
)
@click.option(
    "--migrate-pytest",
    is_flag=True,
    default=False,
    help="Migrate a module with pytest tests to nf-test",
)
def command_modules_create(
    ctx,
    tool,
    dir,
    author,
    label,
    meta,
    no_meta,
    force,
    conda_name,
    conda_package_version,
    empty_template,
    migrate_pytest,
):
    """
    Create a new DSL2 module from the nf-core template.
    """
    modules_create(
        ctx,
        tool,
        dir,
        author,
        label,
        meta,
        no_meta,
        force,
        conda_name,
        conda_package_version,
        empty_template,
        migrate_pytest,
    )


# nf-core modules test
@modules.command("test")
@click.pass_context
@click.argument("tool", type=str, callback=normalize_case, required=False, metavar="<tool> or <tool/subtool>")
@click.option(
    "-d",
    "--dir",
    type=click.Path(exists=True),
    default=".",
    metavar="<nf-core/modules directory>",
)
@click.option(
    "-p",
    "--no-prompts",
    is_flag=True,
    default=False,
    help="Use defaults without prompting",
)
@click.option("-u", "--update", is_flag=True, default=False, help="Update existing snapshots")
@click.option(
    "-o",
    "--once",
    is_flag=True,
    default=False,
    help="Run tests only once. Don't check snapshot stability",
)
@click.option(
    "--profile",
    type=click.Choice(["docker", "singularity", "conda"]),
    default=None,
    help="Run tests with a specific profile",
)
def command_modules_test(ctx, tool, dir, no_prompts, update, once, profile):
    """
    Run nf-test for a module.
    """
    modules_test(ctx, tool, dir, no_prompts, update, once, profile)


# nf-core modules lint
@modules.command("lint")
@click.pass_context
@click.argument("tool", type=str, callback=normalize_case, required=False, metavar="<tool> or <tool/subtool>")
@click.option(
    "-d",
    "--dir",
    type=click.Path(exists=True),
    default=".",
    metavar="<pipeline/modules directory>",
)
@click.option(
    "-r",
    "--registry",
    type=str,
    metavar="<registry>",
    default=None,
    help="Registry to use for containers. If not specified it will use docker.registry value in the nextflow.config file",
)
@click.option(
    "-k",
    "--key",
    type=str,
    metavar="<test>",
    multiple=True,
    help="Run only these lint tests",
)
@click.option("-a", "--all", is_flag=True, help="Run on all modules")
@click.option("-w", "--fail-warned", is_flag=True, help="Convert warn tests to failures")
@click.option("--local", is_flag=True, help="Run additional lint tests for local modules")
@click.option("--passed", is_flag=True, help="Show passed tests")
@click.option(
    "--sort-by",
    type=click.Choice(["module", "test"]),
    default="test",
    help="Sort lint output by module or test name.",
    show_default=True,
)
@click.option(
    "--fix-version",
    is_flag=True,
    help="Fix the module version if a newer version is available",
)
def command_modules_lint(ctx, tool, dir, registry, key, all, fail_warned, local, passed, sort_by, fix_version):
    """
    Lint one or more modules in a directory.
    """
    modules_lint(ctx, tool, dir, registry, key, all, fail_warned, local, passed, sort_by, fix_version)


# nf-core modules info
@modules.command("info")
@click.pass_context
@click.argument("tool", type=str, callback=normalize_case, required=False, metavar="<tool> or <tool/subtool>")
@click.option(
    "-d",
    "--dir",
    type=click.Path(exists=True),
    default=".",
    help=r"Pipeline directory. [dim]\[default: Current working directory][/]",
)
def command_modules_info(ctx, tool, dir):
    """
    Show developer usage information about a given module.
    """
    modules_info(ctx, tool, dir)


# nf-core modules bump-versions
@modules.command("bump-versions")
@click.pass_context
@click.argument("tool", type=str, callback=normalize_case, required=False, metavar="<tool> or <tool/subtool>")
@click.option(
    "-d",
    "--dir",
    type=click.Path(exists=True),
    default=".",
    metavar="<nf-core/modules directory>",
)
@click.option("-a", "--all", is_flag=True, help="Run on all modules")
@click.option("-s", "--show-all", is_flag=True, help="Show up-to-date modules in results too")
def command_modules_bump_versions(ctx, tool, dir, all, show_all):
    """
    Bump versions for one or more modules in a clone of
    the nf-core/modules repo.
    """
    modules_bump_versions(ctx, tool, dir, all, show_all)


# nf-core subworkflows click command
@nf_core_cli.group()
@click.option(
    "-g",
    "--git-remote",
    type=str,
    default=NF_CORE_MODULES_REMOTE,
    help="Remote git repo to fetch files from",
)
@click.option(
    "-b",
    "--branch",
    type=str,
    default=None,
    help="Branch of git repository hosting modules.",
)
@click.option(
    "-N",
    "--no-pull",
    is_flag=True,
    default=False,
    help="Do not pull in latest changes to local clone of modules repository.",
)
@click.pass_context
def subworkflows(ctx, git_remote, branch, no_pull):
    """
    Commands to manage Nextflow DSL2 subworkflows (tool wrappers).
    """
    # ensure that ctx.obj exists and is a dict (in case `cli()` is called
    # by means other than the `if` block below)
    ctx.ensure_object(dict)

    # Place the arguments in a context object
    ctx.obj["modules_repo_url"] = git_remote
    ctx.obj["modules_repo_branch"] = branch
    ctx.obj["modules_repo_no_pull"] = no_pull


# nf-core subworkflows create
@subworkflows.command("create")
@click.pass_context
@click.argument("subworkflow", type=str, required=False, metavar="subworkflow name")
@click.option("-d", "--dir", type=click.Path(exists=True), default=".", metavar="<directory>")
@click.option(
    "-a",
    "--author",
    type=str,
    metavar="<author>",
    help="Module author's GitHub username prefixed with '@'",
)
@click.option(
    "-f",
    "--force",
    is_flag=True,
    default=False,
    help="Overwrite any files if they already exist",
)
@click.option(
    "--migrate-pytest",
    is_flag=True,
    default=False,
    help="Migrate a module with pytest tests to nf-test",
)
def command_subworkflows_create(ctx, subworkflow, dir, author, force, migrate_pytest):
    """
    Create a new subworkflow from the nf-core template.
    """
    subworkflows_create(ctx, subworkflow, dir, author, force, migrate_pytest)


# nf-core subworkflows test
@subworkflows.command("test")
@click.pass_context
@click.argument("subworkflow", type=str, callback=normalize_case, required=False, metavar="subworkflow name")
@click.option(
    "-d",
    "--dir",
    type=click.Path(exists=True),
    default=".",
    metavar="<nf-core/modules directory>",
)
@click.option(
    "-p",
    "--no-prompts",
    is_flag=True,
    default=False,
    help="Use defaults without prompting",
)
@click.option("-u", "--update", is_flag=True, default=False, help="Update existing snapshots")
@click.option(
    "-o",
    "--once",
    is_flag=True,
    default=False,
    help="Run tests only once. Don't check snapshot stability",
)
@click.option(
    "--profile",
    type=click.Choice(["none", "singularity"]),
    default=None,
    help="Run tests with a specific profile",
)
def command_subworkflows_test(ctx, subworkflow, dir, no_prompts, update, once, profile):
    """
    Run nf-test for a subworkflow.
    """
    subworkflows_test(ctx, subworkflow, dir, no_prompts, update, once, profile)


# nf-core subworkflows list subcommands
@subworkflows.group("list")
@click.pass_context
def subworkflows_list(ctx):
    """
    List subworkflows in a local pipeline or remote repository.
    """
    pass


# nf-core subworkflows list remote
@subworkflows_list.command("remote")
@click.pass_context
@click.argument("keywords", required=False, nargs=-1, metavar="<filter keywords>")
@click.option("-j", "--json", is_flag=True, help="Print as JSON to stdout")
def command_subworkflows_list_remote(ctx, keywords, json):
    """
    List subworkflows in a remote GitHub repo [dim i](e.g [link=https://github.com/nf-core/modules]nf-core/modules[/])[/].
    """
    subworkflows_list_remote(ctx, keywords, json)


# nf-core subworkflows list local
@subworkflows_list.command("local")
@click.pass_context
@click.argument("keywords", required=False, nargs=-1, metavar="<filter keywords>")
@click.option("-j", "--json", is_flag=True, help="Print as JSON to stdout")
@click.option(
    "-d",
    "--dir",
    type=click.Path(exists=True),
    default=".",
    help=r"Pipeline directory. [dim]\[default: Current working directory][/]",
)
def command_subworkflows_list_local(ctx, keywords, json, dir):  # pylint: disable=redefined-builtin
    """
    List subworkflows installed locally in a pipeline
    """
    subworkflows_list_local(ctx, keywords, json, dir)


# nf-core subworkflows lint
@subworkflows.command("lint")
@click.pass_context
@click.argument("subworkflow", type=str, callback=normalize_case, required=False, metavar="subworkflow name")
@click.option(
    "-d",
    "--dir",
    type=click.Path(exists=True),
    default=".",
    metavar="<pipeline/modules directory>",
)
@click.option(
    "-r",
    "--registry",
    type=str,
    metavar="<registry>",
    default=None,
    help="Registry to use for containers. If not specified it will use docker.registry value in the nextflow.config file",
)
@click.option(
    "-k",
    "--key",
    type=str,
    metavar="<test>",
    multiple=True,
    help="Run only these lint tests",
)
@click.option("-a", "--all", is_flag=True, help="Run on all subworkflows")
@click.option("-w", "--fail-warned", is_flag=True, help="Convert warn tests to failures")
@click.option("--local", is_flag=True, help="Run additional lint tests for local subworkflows")
@click.option("--passed", is_flag=True, help="Show passed tests")
@click.option(
    "--sort-by",
    type=click.Choice(["subworkflow", "test"]),
    default="test",
    help="Sort lint output by subworkflow or test name.",
    show_default=True,
)
def command_subworkflows_lint(ctx, subworkflow, dir, registry, key, all, fail_warned, local, passed, sort_by):
    """
    Lint one or more subworkflows in a directory.
    """
    subworkflows_lint(ctx, subworkflow, dir, registry, key, all, fail_warned, local, passed, sort_by)


# nf-core subworkflows info
@subworkflows.command("info")
@click.pass_context
@click.argument("subworkflow", type=str, callback=normalize_case, required=False, metavar="subworkflow name")
@click.option(
    "-d",
    "--dir",
    type=click.Path(exists=True),
    default=".",
    help=r"Pipeline directory. [dim]\[default: Current working directory][/]",
)
def command_subworkflows_info(ctx, subworkflow, dir):
    """
    Show developer usage information about a given subworkflow.
    """
    subworkflows_info(ctx, subworkflow, dir)


# nf-core subworkflows install
@subworkflows.command("install")
@click.pass_context
@click.argument("subworkflow", type=str, callback=normalize_case, required=False, metavar="subworkflow name")
@click.option(
    "-d",
    "--dir",
    type=click.Path(exists=True),
    default=".",
    help=r"Pipeline directory. [dim]\[default: current working directory][/]",
)
@click.option(
    "-p",
    "--prompt",
    is_flag=True,
    default=False,
    help="Prompt for the version of the subworkflow",
)
@click.option(
    "-f",
    "--force",
    is_flag=True,
    default=False,
    help="Force reinstallation of subworkflow if it already exists",
)
@click.option(
    "-s",
    "--sha",
    type=str,
    metavar="<commit sha>",
    help="Install subworkflow at commit SHA",
)
def command_subworkflows_install(ctx, subworkflow, dir, prompt, force, sha):
    """
    Install DSL2 subworkflow within a pipeline.
    """
    subworkflows_install(ctx, subworkflow, dir, prompt, force, sha)


# nf-core subworkflows remove
@subworkflows.command("remove")
@click.pass_context
@click.argument("subworkflow", type=str, callback=normalize_case, required=False, metavar="subworkflow name")
@click.option(
    "-d",
    "--dir",
    type=click.Path(exists=True),
    default=".",
    help=r"Pipeline directory. [dim]\[default: current working directory][/]",
)
def command_subworkflows_remove(ctx, dir, subworkflow):
    """
    Remove a subworkflow from a pipeline.
    """
    subworkflows_remove(ctx, dir, subworkflow)


# nf-core subworkflows update
@subworkflows.command("update")
@click.pass_context
@click.argument("subworkflow", type=str, callback=normalize_case, required=False, metavar="subworkflow name")
@click.option(
    "-d",
    "--dir",
    type=click.Path(exists=True),
    default=".",
    help=r"Pipeline directory. [dim]\[default: current working directory][/]",
)
@click.option("-f", "--force", is_flag=True, default=False, help="Force update of subworkflow")
@click.option(
    "-p",
    "--prompt",
    is_flag=True,
    default=False,
    help="Prompt for the version of the subworkflow",
)
@click.option(
    "-s",
    "--sha",
    type=str,
    metavar="<commit sha>",
    help="Install subworkflow at commit SHA",
)
@click.option(
    "-l",
    "--limit-output",
    "limit_output",
    is_flag=True,
    default=False,
    help="Limit ouput to only the difference in main.nf",
)
@click.option(
    "-a",
    "--all",
    "install_all",
    is_flag=True,
    default=False,
    help="Update all subworkflow installed in pipeline",
)
@click.option(
    "-x/-y",
    "--preview/--no-preview",
    is_flag=True,
    default=None,
    help="Preview / no preview of changes before applying",
)
@click.option(
    "-D",
    "--save-diff",
    type=str,
    metavar="<filename>",
    default=None,
    help="Save diffs to a file instead of updating in place",
)
@click.option(
    "-u",
    "--update-deps",
    is_flag=True,
    default=False,
    help="Automatically update all linked modules and subworkflows without asking for confirmation",
)
def command_subworkflows_update(
    ctx,
    subworkflow,
    dir,
    force,
    prompt,
    sha,
    install_all,
    preview,
    save_diff,
    update_deps,
    limit_output,
):
    """
    Update DSL2 subworkflow within a pipeline.
<<<<<<< HEAD

    Fetches and updates subworkflow files from a remote repo e.g. nf-core/modules.
    """
    from nf_core.subworkflows import SubworkflowUpdate

    try:
        subworkflow_install = SubworkflowUpdate(
            dir,
            force,
            prompt,
            sha,
            install_all,
            preview,
            save_diff,
            update_deps,
            ctx.obj["modules_repo_url"],
            ctx.obj["modules_repo_branch"],
            ctx.obj["modules_repo_no_pull"],
            limit_output,
        )
        exit_status = subworkflow_install.update(subworkflow)
        if not exit_status and install_all:
            sys.exit(1)
    except (UserWarning, LookupError) as e:
        log.error(e)
        sys.exit(1)
=======
    """
    subworkflows_update(ctx, subworkflow, dir, force, prompt, sha, install_all, preview, save_diff, update_deps)
>>>>>>> ecfe0fb1


## DEPRECATED commands since v3.0.0


# nf-core schema subcommands (deprecated)
@nf_core_cli.group(deprecated=True, hidden=True)
def schema():
    """
    Use `nf-core pipelines schema <command>` instead.
    """
    pass


# nf-core schema validate (deprecated)
@schema.command("validate", deprecated=True)
@click.argument("pipeline", required=True, metavar="<pipeline name>")
@click.argument("params", type=click.Path(exists=True), required=True, metavar="<JSON params file>")
def command_schema_validate(pipeline, params):
    """
    Use `nf-core pipelines schema validate` instead.
    """
    log.warning(
        "The `[magenta]nf-core schema validate[/]` command is deprecated. Use `[magenta]nf-core pipelines schema validate[/]` instead."
    )
    pipelines_schema_validate(pipeline, params)


# nf-core schema build (deprecated)
@schema.command("build", deprecated=True)
@click.option(
    "-d",
    "--dir",
    type=click.Path(exists=True),
    default=".",
    help=r"Pipeline directory. [dim]\[default: current working directory][/]",
)
@click.option(
    "--no-prompts",
    is_flag=True,
    help="Do not confirm changes, just update parameters and exit",
)
@click.option(
    "--web-only",
    is_flag=True,
    help="Skip building using Nextflow config, just launch the web tool",
)
@click.option(
    "--url",
    type=str,
    default="https://nf-co.re/pipeline_schema_builder",
    help="Customise the builder URL (for development work)",
)
def command_schema_build(dir, no_prompts, web_only, url):
    """
    Use `nf-core pipelines schema build` instead.
    """
    log.warning(
        "The `[magenta]nf-core schema build[/]` command is deprecated. Use `[magenta]nf-core pipelines schema build[/]` instead."
    )
    pipelines_schema_build(dir, no_prompts, web_only, url)


# nf-core schema lint (deprecated)
@schema.command("lint", deprecated=True)
@click.argument(
    "schema_path",
    type=click.Path(exists=True),
    default="nextflow_schema.json",
    metavar="<pipeline schema>",
)
def command_schema_lint(schema_path):
    """
    Use `nf-core pipelines schema lint` instead.
    """
    log.warning(
        "The `[magenta]nf-core schema lint[/]` command is deprecated. Use `[magenta]nf-core pipelines schema lint[/]` instead."
    )
    pipelines_schema_lint(schema_path)


# nf-core schema docs (deprecated)
@schema.command("docs", deprecated=True)
@click.argument(
    "schema_path",
    type=click.Path(exists=True),
    default="nextflow_schema.json",
    required=False,
    metavar="<pipeline schema>",
)
@click.option(
    "-o",
    "--output",
    type=str,
    metavar="<filename>",
    help="Output filename. Defaults to standard out.",
)
@click.option(
    "-x",
    "--format",
    type=click.Choice(["markdown", "html"]),
    default="markdown",
    help="Format to output docs in.",
)
@click.option("-f", "--force", is_flag=True, default=False, help="Overwrite existing files")
@click.option(
    "-c",
    "--columns",
    type=str,
    metavar="<columns_list>",
    help="CSV list of columns to include in the parameter tables (parameter,description,type,default,required,hidden)",
    default="parameter,description,type,default,required,hidden",
)
def command_schema_docs(schema_path, output, format, force, columns):
    """
    Use `nf-core pipelines schema docs` instead.
    """
    log.warning(
        "The `[magenta]nf-core schema docs[/]` command is deprecated. Use `[magenta]nf-core pipelines schema docs[/]` instead."
    )
    pipelines_schema_docs(schema_path, output, format, force, columns)


# nf-core create-logo (deprecated)
@nf_core_cli.command("create-logo", deprecated=True, hidden=True)
@click.argument("logo-text", metavar="<logo_text>")
@click.option("-d", "--dir", type=click.Path(), default=".", help="Directory to save the logo in.")
@click.option(
    "-n",
    "--name",
    type=str,
    help="Name of the output file (with or without '.png' suffix).",
)
@click.option(
    "--theme",
    type=click.Choice(["light", "dark"]),
    default="light",
    help="Theme for the logo.",
    show_default=True,
)
@click.option(
    "--width",
    type=int,
    default=2300,
    help="Width of the logo in pixels.",
    show_default=True,
)
@click.option(
    "--format",
    type=click.Choice(["png", "svg"]),
    default="png",
    help="Image format of the logo, either PNG or SVG.",
    show_default=True,
)
@click.option(
    "-f",
    "--force",
    is_flag=True,
    default=False,
    help="Overwrite any files if they already exist",
)
def command_create_logo(logo_text, dir, name, theme, width, format, force):
    """
    Use `nf-core pipelines create-logo` instead.
    """
    log.warning(
        "The `[magenta]nf-core create-logo[/]` command is deprecated. Use `[magenta]nf-core pipelines screate-logo[/]` instead."
    )
    pipelines_create_logo(logo_text, dir, name, theme, width, format, force)


# nf-core sync (deprecated)
@nf_core_cli.command("sync", hidden=True, deprecated=True)
@click.option(
    "-d",
    "--dir",
    type=click.Path(exists=True),
    default=".",
    help=r"Pipeline directory. [dim]\[default: current working directory][/]",
)
@click.option(
    "-b",
    "--from-branch",
    type=str,
    help="The git branch to use to fetch workflow variables.",
)
@click.option(
    "-p",
    "--pull-request",
    is_flag=True,
    default=False,
    help="Make a GitHub pull-request with the changes.",
)
@click.option(
    "--force_pr",
    is_flag=True,
    default=False,
    help="Force the creation of a pull-request, even if there are no changes.",
)
@click.option("-g", "--github-repository", type=str, help="GitHub PR: target repository.")
@click.option("-u", "--username", type=str, help="GitHub PR: auth username.")
@click.option("-t", "--template-yaml", help="Pass a YAML file to customize the template")
def command_sync(dir, from_branch, pull_request, github_repository, username, template_yaml, force_pr):
    """
    Use `nf-core pipelines sync` instead.
    """
    log.warning(
        "The `[magenta]nf-core sync[/]` command is deprecated. Use `[magenta]nf-core pipelines sync[/]` instead."
    )
    pipelines_sync(dir, from_branch, pull_request, github_repository, username, template_yaml, force_pr)


# nf-core bump-version (deprecated)
@nf_core_cli.command("bump-version", hidden=True, deprecated=True)
@click.pass_context
@click.argument("new_version", default="")
@click.option(
    "-d",
    "--dir",
    type=click.Path(exists=True),
    default=".",
    help=r"Pipeline directory. [dim]\[default: current working directory][/]",
)
@click.option(
    "-n",
    "--nextflow",
    is_flag=True,
    default=False,
    help="Bump required nextflow version instead of pipeline version",
)
def command_bump_version(ctx, new_version, dir, nextflow):
    """
    Use `nf-core pipelines bump-version` instead.
    """
    log.warning(
        "The `[magenta]nf-core bump-version[/]` command is deprecated. Use `[magenta]nf-core pipelines bump-version[/]` instead."
    )
    pipelines_bump_version(ctx, new_version, dir, nextflow)


# nf-core list (deprecated)
@nf_core_cli.command("list", deprecated=True, hidden=True)
@click.argument("keywords", required=False, nargs=-1, metavar="<filter keywords>")
@click.option(
    "-s",
    "--sort",
    type=click.Choice(["release", "pulled", "name", "stars"]),
    default="release",
    help="How to sort listed pipelines",
)
@click.option("--json", is_flag=True, default=False, help="Print full output as JSON")
@click.option("--show-archived", is_flag=True, default=False, help="Print archived workflows")
@click.pass_context
def command_list(ctx, keywords, sort, json, show_archived):
    """
    DEPREUse `nf-core pipelines list` instead.CATED
    """
    log.warning(
        "The `[magenta]nf-core list[/]` command is deprecated. Use `[magenta]nf-core pipelines list[/]` instead."
    )
    pipelines_list(ctx, keywords, sort, json, show_archived)


# nf-core launch (deprecated)
@nf_core_cli.command("launch", deprecated=True, hidden=True)
@click.argument("pipeline", required=False, metavar="<pipeline name>")
@click.option("-r", "--revision", help="Release/branch/SHA of the project to run (if remote)")
@click.option("-i", "--id", help="ID for web-gui launch parameter set")
@click.option(
    "-c",
    "--command-only",
    is_flag=True,
    default=False,
    help="Create Nextflow command with params (no params file)",
)
@click.option(
    "-o",
    "--params-out",
    type=click.Path(),
    default=os.path.join(os.getcwd(), "nf-params.json"),
    help="Path to save run parameters file",
)
@click.option(
    "-p",
    "--params-in",
    type=click.Path(exists=True),
    help="Set of input run params to use from a previous run",
)
@click.option(
    "-a",
    "--save-all",
    is_flag=True,
    default=False,
    help="Save all parameters, even if unchanged from default",
)
@click.option(
    "-x",
    "--show-hidden",
    is_flag=True,
    default=False,
    help="Show hidden params which don't normally need changing",
)
@click.option(
    "-u",
    "--url",
    type=str,
    default="https://nf-co.re/launch",
    help="Customise the builder URL (for development work)",
)
@click.pass_context
def command_launch(
    ctx,
    pipeline,
    id,
    revision,
    command_only,
    params_in,
    params_out,
    save_all,
    show_hidden,
    url,
):
    """
    Use `nf-core pipelines launch` instead.
    """
    log.warning(
        "The `[magenta]nf-core launch[/]` command is deprecated. Use `[magenta]nf-core pipelines launch[/]` instead."
    )
    pipelines_launch(ctx, pipeline, id, revision, command_only, params_in, params_out, save_all, show_hidden, url)


# nf-core create-params-file (deprecated)
@nf_core_cli.command("create-params-file", deprecated=True, hidden=True)
@click.argument("pipeline", required=False, metavar="<pipeline name>")
@click.option("-r", "--revision", help="Release/branch/SHA of the pipeline (if remote)")
@click.option(
    "-o",
    "--output",
    type=str,
    default="nf-params.yml",
    metavar="<filename>",
    help="Output filename. Defaults to `nf-params.yml`.",
)
@click.option("-f", "--force", is_flag=True, default=False, help="Overwrite existing files")
@click.option(
    "-x",
    "--show-hidden",
    is_flag=True,
    default=False,
    help="Show hidden params which don't normally need changing",
)
def command_create_params_file(pipeline, revision, output, force, show_hidden):
    """
    Use `nf-core pipelines create-params-file` instead.
    """
    log.warning(
        "The `[magenta]nf-core create-params-file[/]` command is deprecated. Use `[magenta]nf-core pipelines create-params-file[/]` instead."
    )
    pipelines_create_params_file(pipeline, revision, output, force, show_hidden)


# nf-core download (deprecated)
@nf_core_cli.command("download", deprecated=True, hidden=True)
@click.argument("pipeline", required=False, metavar="<pipeline name>")
@click.option(
    "-r",
    "--revision",
    multiple=True,
    help="Pipeline release to download. Multiple invocations are possible, e.g. `-r 1.1 -r 1.2`",
)
@click.option("-o", "--outdir", type=str, help="Output directory")
@click.option(
    "-x",
    "--compress",
    type=click.Choice(["tar.gz", "tar.bz2", "zip", "none"]),
    help="Archive compression type",
)
@click.option("-f", "--force", is_flag=True, default=False, help="Overwrite existing files")
@click.option(
    "-t",
    "--tower",
    is_flag=True,
    default=False,
    hidden=True,
    help="Download for Seqera Platform. DEPRECATED: Please use `--platform` instead.",
)
@click.option(
    "--platform",
    is_flag=True,
    default=False,
    help="Download for Seqera Platform (formerly Nextflow Tower)",
)
@click.option(
    "-d",
    "--download-configuration",
    is_flag=True,
    default=False,
    help="Include configuration profiles in download. Not available with `--platform`",
)
@click.option(
    "--tag",
    multiple=True,
    help="Add custom alias tags to `--platform` downloads. For example, `--tag \"3.10=validated\"` adds the custom 'validated' tag to the 3.10 release.",
)
@click.option(
    "-s",
    "--container-system",
    type=click.Choice(["none", "singularity"]),
    help="Download container images of required software.",
)
@click.option(
    "-l",
    "--container-library",
    multiple=True,
    help="Container registry/library or mirror to pull images from.",
)
@click.option(
    "-u",
    "--container-cache-utilisation",
    type=click.Choice(["amend", "copy", "remote"]),
    help="Utilise a `singularity.cacheDir` in the download process, if applicable.",
)
@click.option(
    "-i",
    "--container-cache-index",
    type=str,
    help="List of images already available in a remote `singularity.cacheDir`.",
)
@click.option(
    "-p",
    "--parallel-downloads",
    type=int,
    default=4,
    help="Number of parallel image downloads",
)
@click.pass_context
def command_download(
    ctx,
    pipeline,
    revision,
    outdir,
    compress,
    force,
    tower,
    platform,
    download_configuration,
    tag,
    container_system,
    container_library,
    container_cache_utilisation,
    container_cache_index,
    parallel_downloads,
):
    """
    Use `nf-core pipelines download` instead.
    """
    log.warning(
        "The `[magenta]nf-core download[/]` command is deprecated. Use `[magenta]nf-core pipelines download[/]` instead."
    )
    pipelines_download(
        ctx,
        pipeline,
        revision,
        outdir,
        compress,
        force,
        tower,
        platform,
        download_configuration,
        tag,
        container_system,
        container_library,
        container_cache_utilisation,
        container_cache_index,
        parallel_downloads,
    )


# nf-core lint (deprecated)
@nf_core_cli.command("lint", hidden=True, deprecated=True)
@click.option(
    "-d",
    "--dir",
    type=click.Path(exists=True),
    default=".",
    help=r"Pipeline directory [dim]\[default: current working directory][/]",
)
@click.option(
    "--release",
    is_flag=True,
    default=os.path.basename(os.path.dirname(os.environ.get("GITHUB_REF", "").strip(" '\""))) == "master"
    and os.environ.get("GITHUB_REPOSITORY", "").startswith("nf-core/")
    and not os.environ.get("GITHUB_REPOSITORY", "") == "nf-core/tools",
    help="Execute additional checks for release-ready workflows.",
)
@click.option(
    "-f",
    "--fix",
    type=str,
    metavar="<test>",
    multiple=True,
    help="Attempt to automatically fix specified lint test",
)
@click.option(
    "-k",
    "--key",
    type=str,
    metavar="<test>",
    multiple=True,
    help="Run only these lint tests",
)
@click.option("-p", "--show-passed", is_flag=True, help="Show passing tests on the command line")
@click.option("-i", "--fail-ignored", is_flag=True, help="Convert ignored tests to failures")
@click.option("-w", "--fail-warned", is_flag=True, help="Convert warn tests to failures")
@click.option(
    "--markdown",
    type=str,
    metavar="<filename>",
    help="File to write linting results to (Markdown)",
)
@click.option(
    "--json",
    type=str,
    metavar="<filename>",
    help="File to write linting results to (JSON)",
)
@click.option(
    "--sort-by",
    type=click.Choice(["module", "test"]),
    default="test",
    help="Sort lint output by module or test name.",
    show_default=True,
)
@click.pass_context
def command_lint(
    ctx,
    dir,
    release,
    fix,
    key,
    show_passed,
    fail_ignored,
    fail_warned,
    markdown,
    json,
    sort_by,
):
    """
    Use `nf-core pipelines lint` instead.
    """
    log.warning(
        "The `[magenta]nf-core lint[/]` command is deprecated. Use `[magenta]nf-core pipelines lint[/]` instead."
    )
    pipelines_lint(ctx, dir, release, fix, key, show_passed, fail_ignored, fail_warned, markdown, json, sort_by)


# nf-core create (deprecated)
@nf_core_cli.command("create", hidden=True, deprecated=True)
@click.option(
    "-n",
    "--name",
    type=str,
    help="The name of your new pipeline",
)
@click.option("-d", "--description", type=str, help="A short description of your pipeline")
@click.option("-a", "--author", type=str, help="Name of the main author(s)")
@click.option("--version", type=str, help="The initial version number to use")
@click.option("-f", "--force", is_flag=True, default=False, help="Overwrite output directory if it already exists")
@click.option("-o", "--outdir", help="Output directory for new pipeline (default: pipeline name)")
@click.option("-t", "--template-yaml", help="Pass a YAML file to customize the template")
@click.option("--plain", is_flag=True, help="Use the standard nf-core template")
@click.option(
    "--organisation",
    type=str,
    default="nf-core",
    help="The name of the GitHub organisation where the pipeline will be hosted (default: nf-core)",
)
@click.pass_context
def command_create(ctx, name, description, author, version, force, outdir, template_yaml, plain, organisation):
    """
    Use `nf-core pipelines create` instead.
    """
    log.warning(
        "The `[magenta]nf-core create[/]` command is deprecated. Use `[magenta]nf-core pipelines create[/]` instead."
    )
    pipelines_create(ctx, name, description, author, version, force, outdir, template_yaml, plain, organisation)


# Main script is being run - launch the CLI
if __name__ == "__main__":
    run_nf_core()<|MERGE_RESOLUTION|>--- conflicted
+++ resolved
@@ -982,37 +982,8 @@
 ):
     """
     Update DSL2 modules within a pipeline.
-<<<<<<< HEAD
-
-    Fetches and updates module files from a remote repo e.g. nf-core/modules.
-    """
-    from nf_core.modules import ModuleUpdate
-
-    try:
-        module_install = ModuleUpdate(
-            directory,
-            force,
-            prompt,
-            sha,
-            install_all,
-            preview,
-            save_diff,
-            update_deps,
-            ctx.obj["modules_repo_url"],
-            ctx.obj["modules_repo_branch"],
-            ctx.obj["modules_repo_no_pull"],
-            limit_output,
-        )
-        exit_status = module_install.update(tool)
-        if not exit_status and install_all:
-            sys.exit(1)
-    except (UserWarning, LookupError) as e:
-        log.error(e)
-        sys.exit(1)
-=======
-    """
-    modules_update(ctx, tool, directory, force, prompt, sha, install_all, preview, save_diff, update_deps)
->>>>>>> ecfe0fb1
+    """
+    modules_update(ctx, tool, directory, force, prompt, sha, install_all, preview, save_diff, update_deps, limit_output)
 
 
 # nf-core modules patch
@@ -1629,37 +1600,8 @@
 ):
     """
     Update DSL2 subworkflow within a pipeline.
-<<<<<<< HEAD
-
-    Fetches and updates subworkflow files from a remote repo e.g. nf-core/modules.
-    """
-    from nf_core.subworkflows import SubworkflowUpdate
-
-    try:
-        subworkflow_install = SubworkflowUpdate(
-            dir,
-            force,
-            prompt,
-            sha,
-            install_all,
-            preview,
-            save_diff,
-            update_deps,
-            ctx.obj["modules_repo_url"],
-            ctx.obj["modules_repo_branch"],
-            ctx.obj["modules_repo_no_pull"],
-            limit_output,
-        )
-        exit_status = subworkflow_install.update(subworkflow)
-        if not exit_status and install_all:
-            sys.exit(1)
-    except (UserWarning, LookupError) as e:
-        log.error(e)
-        sys.exit(1)
-=======
-    """
-    subworkflows_update(ctx, subworkflow, dir, force, prompt, sha, install_all, preview, save_diff, update_deps)
->>>>>>> ecfe0fb1
+    """
+    subworkflows_update(ctx, subworkflow, dir, force, prompt, sha, install_all, preview, save_diff, update_deps, limit_output)
 
 
 ## DEPRECATED commands since v3.0.0
