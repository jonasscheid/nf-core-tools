"""
Common utility functions for the nf-core python package.
"""

import concurrent.futures
import datetime
import errno
import hashlib
import io
import json
import logging
import mimetypes
import os
import random
import re
import shlex
import subprocess
import sys
import time
from contextlib import contextmanager
from pathlib import Path
from typing import Any, Callable, Dict, Generator, List, Literal, Optional, Tuple, Union

import git
import prompt_toolkit.styles
import questionary
import requests.auth
import requests_cache
import rich
import rich.markup
import yaml
from packaging.version import Version
from pydantic import BaseModel, ValidationError, field_validator
from rich.live import Live
from rich.spinner import Spinner

import nf_core

log = logging.getLogger(__name__)

# ASCII nf-core logo
nfcore_logo = [
    r"[green]                                          ,--.[grey39]/[green],-.",
    r"[blue]          ___     __   __   __   ___     [green]/,-._.--~\ ",
    r"[blue]    |\ | |__  __ /  ` /  \ |__) |__      [yellow]   }  {",
    r"[blue]    | \| |       \__, \__/ |  \ |___     [green]\`-._,-`-,",
    r"[green]                                          `._,._,'",
]

# Custom style for questionary
nfcore_question_style = prompt_toolkit.styles.Style(
    [
        ("qmark", "fg:ansiblue bold"),  # token in front of the question
        ("question", "bold"),  # question text
        ("answer", "fg:ansigreen nobold bg:"),  # submitted answer text behind the question
        ("pointer", "fg:ansiyellow bold"),  # pointer used in select and checkbox prompts
        ("highlighted", "fg:ansiblue bold"),  # pointed-at choice in select and checkbox prompts
        ("selected", "fg:ansiyellow noreverse bold"),  # style for a selected item of a checkbox
        ("separator", "fg:ansiblack"),  # separator in lists
        ("instruction", ""),  # user instructions for select, rawselect, checkbox
        ("text", ""),  # plain text
        ("disabled", "fg:gray italic"),  # disabled choices for select and checkbox prompts
        ("choice-default", "fg:ansiblack"),
        ("choice-default-changed", "fg:ansiyellow"),
        ("choice-required", "fg:ansired"),
    ]
)

NFCORE_CACHE_DIR = Path(
    os.environ.get("XDG_CACHE_HOME", Path(os.getenv("HOME") or "", ".cache")),
    "nfcore",
)
NFCORE_DIR = Path(os.environ.get("XDG_CONFIG_HOME", os.path.join(os.getenv("HOME") or "", ".config")), "nfcore")


def fetch_remote_version(source_url):
    response = requests.get(source_url, timeout=3)
    remote_version = re.sub(r"[^0-9\.]", "", response.text)
    return remote_version


def check_if_outdated(current_version=None, remote_version=None, source_url="https://nf-co.re/tools_version"):
    """
    Check if the current version of nf-core is outdated
    """
    # Exit immediately if disabled via ENV var
    if os.environ.get("NFCORE_NO_VERSION_CHECK", False):
        return (True, "", "")
    # Set and clean up the current version string
    if current_version is None:
        current_version = nf_core.__version__
    current_version = re.sub(r"[^0-9\.]", "", current_version)
    # Build the URL to check against
    source_url = os.environ.get("NFCORE_VERSION_URL", source_url)
    source_url = f"{source_url}?v={current_version}"
    # check if we have a newer version without blocking the rest of the script
    is_outdated = False
    if remote_version is None:  # we set it manually for tests
        try:
            with concurrent.futures.ThreadPoolExecutor() as executor:
                future = executor.submit(fetch_remote_version, source_url)
                remote_version = future.result()
        except Exception as e:
            log.debug(f"Could not check for nf-core updates: {e}")
    if remote_version is not None:
        if Version(remote_version) > Version(current_version):
            is_outdated = True
    return (is_outdated, current_version, remote_version)


def rich_force_colors():
    """
    Check if any environment variables are set to force Rich to use coloured output
    """
    if os.getenv("GITHUB_ACTIONS") or os.getenv("FORCE_COLOR") or os.getenv("PY_COLORS"):
        return True
    return None


class Pipeline:
    """Object to hold information about a local pipeline.

    Args:
        path (str): The path to the nf-core pipeline directory.

    Attributes:
        conda_config (dict): The parsed conda configuration file content (``environment.yml``).
        conda_package_info (dict): The conda package(s) information, based on the API requests to Anaconda cloud.
        nf_config (dict): The Nextflow pipeline configuration file content.
        files (list): A list of files found during the linting process.
        git_sha (str): The git sha for the repo commit / current GitHub pull-request (`$GITHUB_PR_COMMIT`)
        minNextflowVersion (str): The minimum required Nextflow version to run the pipeline.
        wf_path (str): Path to the pipeline directory.
        pipeline_name (str): The pipeline name, without the `nf-core` tag, for example `hlatyping`.
        schema_obj (obj): A :class:`PipelineSchema` object
    """

    def __init__(self, wf_path: Path) -> None:
        """Initialise pipeline object"""
        self.conda_config: Dict = {}
        self.conda_package_info: Dict = {}
        self.nf_config: Dict = {}
        self.files: List[Path] = []
        self.git_sha: Optional[str] = None
        self.minNextflowVersion: Optional[str] = None
        self.wf_path = Path(wf_path)
        self.pipeline_name: Optional[str] = None
        self.pipeline_prefix: Optional[str] = None
        self.schema_obj: Optional[Dict] = None

        try:
            repo = git.Repo(self.wf_path)
            self.git_sha = repo.head.object.hexsha
        except Exception as e:
            log.debug(f"Could not find git hash for pipeline: {self.wf_path}. {e}")

        # Overwrite if we have the last commit from the PR - otherwise we get a merge commit hash
        if os.environ.get("GITHUB_PR_COMMIT", "") != "":
            self.git_sha = os.environ["GITHUB_PR_COMMIT"]

    def __repr__(self) -> str:
        return f"<Pipeline '{self.pipeline_name}' at {self.wf_path}>"

    def _load(self) -> bool:
        """Run core load functions"""

        return self.load_pipeline_config() and self._load_conda_environment()

    def _load_conda_environment(self) -> bool:
        """Try to load the pipeline environment.yml file, if it exists"""
        try:
            with open(Path(self.wf_path, "environment.yml")) as fh:
                self.conda_config = yaml.safe_load(fh)
            return True
        except FileNotFoundError:
            log.debug("No conda `environment.yml` file found.")
            return False

    def _fp(self, fn: Union[str, Path]) -> Path:
        """Convenience function to get full path to a file in the pipeline"""
        return Path(self.wf_path, fn)

    def list_files(self) -> List[Path]:
        """Get a list of all files in the pipeline"""
        files = []
        try:
            # First, try to get the list of files using git
            git_ls_files = subprocess.check_output(["git", "ls-files"], cwd=self.wf_path).splitlines()
            for fn in git_ls_files:
                full_fn = Path(self.wf_path) / fn.decode("utf-8")
                if full_fn.is_file():
                    files.append(full_fn)
                else:
                    log.debug(f"`git ls-files` returned '{full_fn}' but could not open it!")
        except subprocess.CalledProcessError:
            # Failed, so probably not initialised as a git repository - just a list of all files
            files = []
            for file_path in self.wf_path.rglob("*"):
                if file_path.is_file():
                    # Append the file path to the list
                    files.append(file_path)
            if len(files) == 0:
                log.debug(f"No files found in pipeline: {self.wf_path}")

        return files

    def load_pipeline_config(self) -> bool:
        """Get the nextflow config for this pipeline

        Once loaded, set a few convenience reference class attributes
        """
        self.nf_config = fetch_wf_config(self.wf_path)

        self.pipeline_prefix, self.pipeline_name = self.nf_config.get("manifest.name", "/").strip("'").split("/")

        nextflow_version_match = re.search(r"[0-9\.]+(-edge)?", self.nf_config.get("manifest.nextflowVersion", ""))
        if nextflow_version_match:
            self.minNextflowVersion = nextflow_version_match.group(0)
            return True
        return False


def is_pipeline_directory(wf_path):
    """
    Checks if the specified directory have the minimum required files
    ('main.nf', 'nextflow.config') for a pipeline directory

    Args:
        wf_path (str): The directory to be inspected

    Raises:
        UserWarning: If one of the files are missing
    """
    for fn in ["main.nf", "nextflow.config"]:
        path = os.path.join(wf_path, fn)
        if not os.path.isfile(path):
            if wf_path == ".":
                warning = f"Current directory is not a pipeline - '{fn}' is missing."
            else:
                warning = f"'{wf_path}' is not a pipeline - '{fn}' is missing."
            raise UserWarning(warning)


def fetch_wf_config(wf_path: Path, cache_config: bool = True) -> dict:
    """Uses Nextflow to retrieve the the configuration variables
    from a Nextflow workflow.

    Args:
        wf_path (str): Nextflow workflow file system path.
        cache_config (bool): cache configuration or not (def. True)

    Returns:
        dict: Workflow configuration settings.
    """

    log.debug(f"Got '{wf_path}' as path")

    config = {}
    cache_fn = None
    cache_basedir = None
    cache_path = None

    # Nextflow home directory - use env var if set, or default to ~/.nextflow
    nxf_home = Path(os.environ.get("NXF_HOME", Path(os.getenv("HOME") or "", ".nextflow")))

    # Build a cache directory if we can
    if nxf_home.is_dir():
        cache_basedir = Path(nxf_home, "nf-core")
        if not cache_basedir.is_dir():
            cache_basedir.mkdir(parents=True, exist_ok=True)

    # If we're given a workflow object with a commit, see if we have a cached copy
    cache_fn = None
    # Make a filename based on file contents
    concat_hash = ""
    for fn in ["nextflow.config", "main.nf"]:
        try:
            with open(wf_path / fn, "rb") as fh:
                concat_hash += hashlib.sha256(fh.read()).hexdigest()
        except FileNotFoundError:
            pass
    # Hash the hash
    if len(concat_hash) > 0:
        bighash = hashlib.sha256(concat_hash.encode("utf-8")).hexdigest()
        cache_fn = f"wf-config-cache-{bighash[:25]}.json"

    if cache_basedir and cache_fn:
        cache_path = Path(cache_basedir, cache_fn)
        if cache_path.is_file() and cache_config is True:
            log.debug(f"Found a config cache, loading: {cache_path}")
            with open(cache_path) as fh:
                try:
                    config = json.load(fh)
                except json.JSONDecodeError as e:
                    raise UserWarning(f"Unable to load JSON file '{cache_path}' due to error {e}")
            return config
    log.debug("No config cache found")

    # Call `nextflow config`
    result = run_cmd("nextflow", f"config -flat {wf_path}")
    if result is not None:
        nfconfig_raw, _ = result
        for line in nfconfig_raw.splitlines():
            ul = line.decode("utf-8")
            try:
                k, v = ul.split(" = ", 1)
                config[k] = v.strip("'\"")
            except ValueError:
                log.debug(f"Couldn't find key=value config pair:\n  {ul}")

    # Scrape main.nf for additional parameter declarations
    # Values in this file are likely to be complex, so don't both trying to capture them. Just get the param name.
    try:
        main_nf = Path(wf_path, "main.nf")
        with open(main_nf, "rb") as fh:
            for line in fh:
                line_str = line.decode("utf-8")
                match = re.match(r"^\s*(params\.[a-zA-Z0-9_]+)\s*=(?!=)", line_str)
                if match:
                    config[match.group(1)] = "null"
    except FileNotFoundError as e:
        log.debug(f"Could not open {main_nf} to look for parameter declarations - {e}")

    # If we can, save a cached copy
    # HINT: during testing phase (in test_download, for example) we don't want
    # to save configuration copy in $HOME, otherwise the tests/pipelines/test_download.py::DownloadTest::test_wf_use_local_configs
    # will fail after the first attempt. It's better to not save temporary data
    # in others folders than tmp when doing tests in general
    if cache_path and cache_config:
        log.debug(f"Saving config cache: {cache_path}")
        with open(cache_path, "w") as fh:
            json.dump(config, fh, indent=4)

    return config


def run_cmd(executable: str, cmd: str) -> Union[Tuple[bytes, bytes], None]:
    """Run a specified command and capture the output. Handle errors nicely."""
    full_cmd = f"{executable} {cmd}"
    log.debug(f"Running command: {full_cmd}")
    try:
        proc = subprocess.run(shlex.split(full_cmd), capture_output=True, check=True)
        return (proc.stdout, proc.stderr)
    except OSError as e:
        if e.errno == errno.ENOENT:
            raise RuntimeError(
                f"It looks like {executable} is not installed. Please ensure it is available in your PATH."
            )
        else:
            return None
    except subprocess.CalledProcessError as e:
        log.debug(f"Command '{full_cmd}' returned non-zero error code '{e.returncode}':\n[red]> {e.stderr.decode()}")
        if executable == "nf-test":
            return (e.stdout, e.stderr)
        else:
            raise RuntimeError(
                f"Command '{full_cmd}' returned non-zero error code '{e.returncode}':\n[red]> {e.stderr.decode()}{e.stdout.decode()}"
            )


def setup_nfcore_dir() -> bool:
    """Creates a directory for files that need to be kept between sessions

    Currently only used for keeping local copies of modules repos
    """
    if not NFCORE_DIR.exists():
        NFCORE_DIR.mkdir(parents=True)
    return True


def setup_requests_cachedir() -> Dict[str, Union[Path, datetime.timedelta, str]]:
    """Sets up local caching for faster remote HTTP requests.

    Caching directory will be set up in the user's home directory under
    a .config/nf-core/cache_* subdir.

    Uses requests_cache monkey patching.
    Also returns the config dict so that we can use the same setup with a Session.
    """
    pyversion: str = ".".join(str(v) for v in sys.version_info[0:3])
    cachedir: Path = setup_nfcore_cachedir(f"cache_{pyversion}")
    config: Dict[str, Union[Path, datetime.timedelta, str]] = {
        "cache_name": Path(cachedir, "github_info"),
        "expire_after": datetime.timedelta(hours=1),
        "backend": "sqlite",
    }

    logging.getLogger("requests_cache").setLevel(logging.WARNING)
    return config


def setup_nfcore_cachedir(cache_fn: Union[str, Path]) -> Path:
    """Sets up local caching for caching files between sessions."""

    cachedir = Path(NFCORE_CACHE_DIR, cache_fn)

    try:
        if not Path(cachedir).exists():
            Path(cachedir).mkdir(parents=True)
    except PermissionError:
        log.warn(f"Could not create cache directory: {cachedir}")

    return cachedir


def wait_cli_function(poll_func: Callable[[], bool], refresh_per_second: int = 20) -> None:
    """
    Display a command-line spinner while calling a function repeatedly.

    Keep waiting until that function returns True

    Arguments:
       poll_func (function): Function to call
       refresh_per_second (int): Refresh this many times per second. Default: 20.

    Returns:
       None. Just sits in an infinite loop until the function returns True.
    """
    try:
        spinner = Spinner("dots2", "Use ctrl+c to stop waiting and force exit.")
        with Live(spinner, refresh_per_second=refresh_per_second):
            while True:
                if poll_func():
                    break
                time.sleep(2)
    except KeyboardInterrupt:
        raise AssertionError("Cancelled!")


def poll_nfcore_web_api(api_url: str, post_data: Optional[Dict] = None) -> Dict:
    """
    Poll the nf-core website API

    Takes argument api_url for URL

    Expects API response to be valid JSON and contain a top-level 'status' key.
    """
    # Run without requests_cache so that we get the updated statuses
    with requests_cache.disabled():
        try:
            if post_data is None:
                response = requests.get(api_url, headers={"Cache-Control": "no-cache"})
            else:
                response = requests.post(url=api_url, data=post_data)
        except requests.exceptions.Timeout:
            raise AssertionError(f"URL timed out: {api_url}")
        except requests.exceptions.ConnectionError:
            raise AssertionError(f"Could not connect to URL: {api_url}")
        else:
            if response.status_code != 200 and response.status_code != 301:
                response_content = response.content
                if isinstance(response_content, bytes):
                    response_content = response_content.decode()
                log.debug(f"Response content:\n{response_content}")
                raise AssertionError(
                    f"Could not access remote API results: {api_url} (HTML {response.status_code} Error)"
                )
            # follow redirects
            if response.status_code == 301:
                return poll_nfcore_web_api(response.headers["Location"], post_data)
            try:
                web_response = json.loads(response.content)
                if "status" not in web_response:
                    raise AssertionError()
            except (json.decoder.JSONDecodeError, AssertionError, TypeError):
                response_content = response.content
                if isinstance(response_content, bytes):
                    response_content = response_content.decode()
                log.debug(f"Response content:\n{response_content}")
                raise AssertionError(
                    f"nf-core website API results response not recognised: {api_url}\n "
                    "See verbose log for full response"
                )
            else:
                return web_response


class GitHubAPISession(requests_cache.CachedSession):
    """
    Class to provide a single session for interacting with the GitHub API for a run.
    Inherits the requests_cache.CachedSession and adds additional functionality,
    such as automatically setting up GitHub authentication if we can.
    """

    def __init__(self) -> None:
        self.auth_mode: Optional[str] = None
        self.return_ok: List[int] = [200, 201]
        self.return_retry: List[int] = [403]
        self.return_unauthorised: List[int] = [401]
        self.has_init: bool = False

    def lazy_init(self) -> None:
        """
        Initialise the object.

        Only do this when it's actually being used (due to global import)
        """
        log.debug("Initialising GitHub API requests session")
        cache_config = setup_requests_cachedir()
        super().__init__(**cache_config)
        self.setup_github_auth()
        self.has_init = True

    def setup_github_auth(self, auth=None):
        """
        Try to automatically set up GitHub authentication
        """
        if auth is not None:
            self.auth = auth
            self.auth_mode = "supplied to function"

        # Class for Bearer token authentication
        # https://stackoverflow.com/a/58055668/713980
        class BearerAuth(requests.auth.AuthBase):
            def __init__(self, token):
                self.token = token

            def __call__(self, r):
                r.headers["authorization"] = f"Bearer {self.token}"
                return r

        # Default auth if we're running and the gh CLI tool is installed
        gh_cli_config_fn = os.path.expanduser("~/.config/gh/hosts.yml")
        if self.auth is None and os.path.exists(gh_cli_config_fn):
            try:
                with open(gh_cli_config_fn) as fh:
                    gh_cli_config = yaml.safe_load(fh)
                    self.auth = requests.auth.HTTPBasicAuth(
                        gh_cli_config["github.com"]["user"], gh_cli_config["github.com"]["oauth_token"]
                    )
                    self.auth_mode = f"gh CLI config: {gh_cli_config['github.com']['user']}"
            except Exception:
                ex_type, ex_value, _ = sys.exc_info()
                if ex_type is not None:
                    output = rich.markup.escape(f"{ex_type.__name__}: {ex_value}")
                    log.debug(f"Couldn't auto-auth with GitHub CLI auth from '{gh_cli_config_fn}': [red]{output}")

        # Default auth if we have a GitHub Token (eg. GitHub Actions CI)
        if os.environ.get("GITHUB_TOKEN") is not None and self.auth is None:
            self.auth_mode = "Bearer token with GITHUB_TOKEN"
            self.auth = BearerAuth(os.environ["GITHUB_TOKEN"])
        else:
            log.warning("Could not find GitHub authentication token. Some API requests may fail.")

        log.debug(f"Using GitHub auth: {self.auth_mode}")

    def log_content_headers(self, request, post_data=None):
        """
        Try to dump everything to the console, useful when things go wrong.
        """
        log.debug(f"Requested URL: {request.url}")
        log.debug(f"From requests cache: {request.from_cache}")
        log.debug(f"Request status code: {request.status_code}")
        log.debug(f"Request reason: {request.reason}")
        if post_data is None:
            post_data = {}
        try:
            log.debug(json.dumps(dict(request.headers), indent=4))
            log.debug(json.dumps(request.json(), indent=4))
            log.debug(json.dumps(post_data, indent=4))
        except Exception as e:
            log.debug(f"Could not parse JSON response from GitHub API! {e}")
            log.debug(request.headers)
            log.debug(request.content)
            log.debug(post_data)

    def safe_get(self, url):
        """
        Run a GET request, raise a nice exception with lots of logging if it fails.
        """
        if not self.has_init:
            self.lazy_init()
        request = self.get(url)
        if request.status_code in self.return_retry:
            stderr = rich.console.Console(stderr=True, force_terminal=rich_force_colors())
            try:
                r = self.request_retry(url)
            except Exception as e:
                stderr.print_exception()
                raise e
            else:
                return r
        elif request.status_code in self.return_unauthorised:
            raise RuntimeError("GitHub API PR failed, probably due to an expired GITHUB_TOKEN.")

        return request

    def get(self, url, **kwargs):
        """
        Initialise the session if we haven't already, then call the superclass get method.
        """
        if not self.has_init:
            self.lazy_init()
        return super().get(url, **kwargs)

    def request_retry(self, url, post_data=None):
        """
        Try to fetch a URL, keep retrying if we get a certain return code.

        Used in nf-core pipelines sync code because we get 403 errors: too many simultaneous requests
        See https://github.com/nf-core/tools/issues/911
        """
        if not self.has_init:
            self.lazy_init()

        # Start the loop for a retry mechanism
        while True:
            # GET request
            if post_data is None:
                log.debug(f"Sending GET request to {url}")
                r = self.get(url=url)
            # POST request
            else:
                log.debug(f"Sending POST request to {url}")
                r = self.post(url=url, json=post_data)

            # Failed but expected - try again
            if r.status_code in self.return_retry:
                self.log_content_headers(r, post_data)
                log.debug(f"GitHub API PR failed - got return code {r.status_code}")
                wait_time = float(re.sub("[^0-9]", "", str(r.headers.get("Retry-After", 0))))
                if wait_time == 0:
                    log.debug("Couldn't find 'Retry-After' header, guessing a length of time to wait")
                    wait_time = random.randrange(10, 60)
                log.warning(f"Got API return code {r.status_code}. Trying again after {wait_time} seconds..")
                time.sleep(wait_time)

            # Unexpected error - raise
            elif r.status_code not in self.return_ok:
                self.log_content_headers(r, post_data)
                raise RuntimeError(f"GitHub API PR failed - got return code {r.status_code} from {url}")

            # Success!
            else:
                return r


# Single session object to use for entire codebase. Not sure if there's a better way to do this?
gh_api = GitHubAPISession()


def anaconda_package(dep, dep_channels=None):
    """Query conda package information.

    Sends a HTTP GET request to the Anaconda remote API.

    Args:
        dep (str): A conda package name.
        dep_channels (list): list of conda channels to use

    Raises:
        A LookupError, if the connection fails or times out or gives an unexpected status code
        A ValueError, if the package name can not be found (404)
    """

    if dep_channels is None:
        dep_channels = ["conda-forge", "bioconda"]

    # Check if each dependency is the latest available version
    if "=" in dep:
        depname, _ = dep.split("=", 1)
    else:
        depname = dep

    # 'defaults' isn't actually a channel name. See https://docs.anaconda.com/anaconda/user-guide/tasks/using-repositories/
    if "defaults" in dep_channels:
        dep_channels.remove("defaults")
        dep_channels.extend(["main", "anaconda", "r", "free", "archive", "anaconda-extras"])
    if "::" in depname:
        dep_channels = [depname.split("::")[0]]
        depname = depname.split("::")[1]

    for ch in dep_channels:
        anaconda_api_url = f"https://api.anaconda.org/package/{ch}/{depname}"
        try:
            response = requests.get(anaconda_api_url, timeout=10)
        except requests.exceptions.Timeout:
            raise LookupError(f"Anaconda API timed out: {anaconda_api_url}")
        except requests.exceptions.ConnectionError:
            raise LookupError("Could not connect to Anaconda API")
        else:
            if response.status_code == 200:
                return response.json()
            if response.status_code != 404:
                raise LookupError(
                    f"Anaconda API returned unexpected response code `{response.status_code}` for: "
                    f"{anaconda_api_url}\n{response}"
                )
            # response.status_code == 404
            log.debug(f"Could not find `{dep}` in conda channel `{ch}`")

    # We have looped through each channel and had a 404 response code on everything
    raise ValueError(f"Could not find Conda dependency using the Anaconda API: '{dep}'")


def parse_anaconda_licence(anaconda_response, version=None):
    """Given a response from the anaconda API using anaconda_package, parse the software licences.

    Returns: Set of licence types
    """
    licences = set()
    # Licence for each version
    for f in anaconda_response["files"]:
        if not version or version == f.get("version"):
            try:
                licences.add(f["attrs"]["license"])
            except KeyError:
                pass
    # Main licence field
    if len(list(licences)) == 0 and isinstance(anaconda_response["license"], str):
        licences.add(anaconda_response["license"])

    # Clean up / standardise licence names
    clean_licences = []
    for license in licences:
        license = re.sub(r"GNU General Public License v\d \(([^\)]+)\)", r"\1", license)
        license = re.sub(r"GNU GENERAL PUBLIC LICENSE", "GPL", license, flags=re.IGNORECASE)
        license = license.replace("GPL-", "GPLv")
        license = re.sub(r"GPL\s*([\d\.]+)", r"GPL v\1", license)  # Add v prefix to GPL version if none found
        license = re.sub(r"GPL\s*v(\d).0", r"GPL v\1", license)  # Remove superfluous .0 from GPL version
        license = re.sub(r"GPL \(([^\)]+)\)", r"GPL \1", license)
        license = re.sub(r"GPL\s*v", "GPL v", license)  # Normalise whitespace to one space between GPL and v
        license = re.sub(r"\s*(>=?)\s*(\d)", r" \1\2", license)  # Normalise whitespace around >= GPL versions
        license = license.replace("Clause", "clause")  # BSD capitalisation
        license = re.sub(r"-only$", "", license)  # Remove superfluous GPL "only" version suffixes
        clean_licences.append(license)
    return clean_licences


def pip_package(dep):
    """Query PyPI package information.

    Sends a HTTP GET request to the PyPI remote API.

    Args:
        dep (str): A PyPI package name.

    Raises:
        A LookupError, if the connection fails or times out
        A ValueError, if the package name can not be found
    """
    pip_depname, _ = dep.split("=", 1)
    pip_api_url = f"https://pypi.python.org/pypi/{pip_depname}/json"
    try:
        response = requests.get(pip_api_url, timeout=10)
    except requests.exceptions.Timeout:
        raise LookupError(f"PyPI API timed out: {pip_api_url}")
    except requests.exceptions.ConnectionError:
        raise LookupError(f"PyPI API Connection error: {pip_api_url}")
    else:
        if response.status_code == 200:
            return response.json()
        raise ValueError(f"Could not find pip dependency using the PyPI API: `{dep}`")


def get_biocontainer_tag(package, version):
    """
    Given a bioconda package and version, looks for Docker and Singularity containers
    using the biocontaineres API, e.g.:
    https://api.biocontainers.pro/ga4gh/trs/v2/tools/{tool}/versions/{tool}-{version}
    Returns the most recent container versions by default.
    Args:
        package (str): A bioconda package name.
        version (str): Version of the bioconda package
    Raises:
        A LookupError, if the connection fails or times out or gives an unexpected status code
        A ValueError, if the package name can not be found (404)
    """

    biocontainers_api_url = f"https://api.biocontainers.pro/ga4gh/trs/v2/tools/{package}/versions/{package}-{version}"

    def get_tag_date(tag_date):
        """
        Format a date given by the biocontainers API
        Given format: '2021-03-25T08:53:00Z'
        """
        return datetime.datetime.strptime(tag_date, "%Y-%m-%dT%H:%M:%SZ")

    try:
        response = requests.get(biocontainers_api_url)
    except requests.exceptions.ConnectionError:
        raise LookupError("Could not connect to biocontainers.pro API")
    else:
        if response.status_code == 200:
            try:
                images = response.json()["images"]
                singularity_image = None
                docker_image = None
                all_docker = {}
                all_singularity = {}
                for img in images:
                    # Get all Docker and Singularity images
                    if img["image_type"] == "Docker":
                        # Obtain version and build
                        match = re.search(r"(?::)+([A-Za-z\d\-_.]+)", img["image_name"])
                        if match is not None:
                            all_docker[match.group(1)] = {"date": get_tag_date(img["updated"]), "image": img}
                    elif img["image_type"] == "Singularity":
                        # Obtain version and build
                        match = re.search(r"(?::)+([A-Za-z\d\-_.]+)", img["image_name"])
                        if match is not None:
                            all_singularity[match.group(1)] = {"date": get_tag_date(img["updated"]), "image": img}
                # Obtain common builds from Docker and Singularity images
                common_keys = list(all_docker.keys() & all_singularity.keys())
                current_date = None
                docker_image_name = docker_image["image_name"].lstrip("quay.io/") if docker_image is not None else None
                for k in common_keys:
                    # Get the most recent common image
                    date = max(all_docker[k]["date"], all_docker[k]["date"])
                    if docker_image is None or current_date < date:
                        docker_image = all_docker[k]["image"]
                        singularity_image = all_singularity[k]["image"]
                        current_date = date
                        docker_image_name = docker_image["image_name"].lstrip("quay.io/")
                if singularity_image is None:
                    raise LookupError(f"Could not find singularity container for {package}")
                return docker_image_name, singularity_image["image_name"]
            except TypeError:
                raise LookupError(f"Could not find docker or singularity container for {package}")
        elif response.status_code != 404:
            raise LookupError(f"Unexpected response code `{response.status_code}` for {biocontainers_api_url}")
        elif response.status_code == 404:
            raise ValueError(f"Could not find `{package}` on api.biocontainers.pro")


def custom_yaml_dumper():
    """Overwrite default PyYAML output to make Prettier YAML linting happy"""

    class CustomDumper(yaml.Dumper):
        def represent_dict_preserve_order(self, data):
            """Add custom dumper class to prevent overwriting the global state
            This prevents yaml from changing the output order

            See https://stackoverflow.com/a/52621703/1497385
            """
            return self.represent_dict(data.items())

        def increase_indent(self, flow=False, indentless=False):
            """Indent YAML lists so that YAML validates with Prettier

            See https://github.com/yaml/pyyaml/issues/234#issuecomment-765894586
            """
            return super().increase_indent(flow=flow, indentless=False)

        # HACK: insert blank lines between top-level objects
        # inspired by https://stackoverflow.com/a/44284819/3786245
        # and https://github.com/yaml/pyyaml/issues/127
        def write_line_break(self, data=None):
            super().write_line_break(data)

            if len(self.indents) == 1:
                super().write_line_break()

    CustomDumper.add_representer(dict, CustomDumper.represent_dict_preserve_order)
    return CustomDumper


def is_file_binary(path):
    """Check file path to see if it is a binary file"""
    binary_ftypes = ["image", "application/java-archive", "application/x-java-archive"]
    binary_extensions = [".jpeg", ".jpg", ".png", ".zip", ".gz", ".jar", ".tar"]

    # Check common file extensions
    _, file_extension = os.path.splitext(path)
    if file_extension in binary_extensions:
        return True

    # Try to detect binary files
    (ftype, encoding) = mimetypes.guess_type(path, strict=False)
    if encoding is not None or (ftype is not None and any(ftype.startswith(ft) for ft in binary_ftypes)):
        return True


def prompt_remote_pipeline_name(wfs):
    """Prompt for the pipeline name with questionary

    Args:
        wfs: A nf_core.pipelines.list.Workflows() object, where get_remote_workflows() has been called.

    Returns:
        pipeline (str): GitHub repo - username/repo

    Raises:
        AssertionError, if pipeline cannot be found
    """

    pipeline = questionary.autocomplete(
        "Pipeline name:",
        choices=[wf.name for wf in wfs.remote_workflows],
        style=nfcore_question_style,
    ).unsafe_ask()

    # Check nf-core repos
    for wf in wfs.remote_workflows:
        if wf.full_name == pipeline or wf.name == pipeline:
            return wf.full_name

    # Non nf-core repo on GitHub
    if pipeline.count("/") == 1:
        try:
            gh_api.safe_get(f"https://api.github.com/repos/{pipeline}")
        except Exception:
            # No repo found - pass and raise error at the end
            pass
        else:
            return pipeline

    log.info("Available nf-core pipelines: '{}'".format("', '".join([w.name for w in wfs.remote_workflows])))
    raise AssertionError(f"Not able to find pipeline '{pipeline}'")


def prompt_pipeline_release_branch(
    wf_releases: List[Dict[str, Any]], wf_branches: Dict[str, Any], multiple: bool = False
) -> Tuple[Any, List[str]]:
    """Prompt for pipeline release / branch

    Args:
        wf_releases (array): Array of repo releases as returned by the GitHub API
        wf_branches (array): Array of repo branches, as returned by the GitHub API
        multiple (bool): Allow selection of multiple releases & branches (for Seqera Platform)

    Returns:
        choice (questionary.Choice or bool): Selected release / branch or False if no releases / branches available
    """
    # Prompt user for release tag, tag_set will contain all available.
    choices: List[questionary.Choice] = []
    tag_set: List[str] = []

    # Releases
    if len(wf_releases) > 0:
        for tag in map(lambda release: release.get("tag_name"), wf_releases):
            tag_display = [("fg:ansiblue", f"{tag}  "), ("class:choice-default", "[release]")]
            choices.append(questionary.Choice(title=tag_display, value=tag))
            tag_set.append(str(tag))

    # Branches
    for branch in wf_branches.keys():
        branch_display = [("fg:ansiyellow", f"{branch}  "), ("class:choice-default", "[branch]")]
        choices.append(questionary.Choice(title=branch_display, value=branch))
        tag_set.append(branch)

    if len(choices) == 0:
        return [], []

    if multiple:
        return (
            questionary.checkbox("Select release / branch:", choices=choices, style=nfcore_question_style).unsafe_ask(),
            tag_set,
        )

    else:
        return (
            questionary.select("Select release / branch:", choices=choices, style=nfcore_question_style).unsafe_ask(),
            tag_set,
        )


class SingularityCacheFilePathValidator(questionary.Validator):
    """
    Validator for file path specified as --singularity-cache-index argument in nf-core pipelines download
    """

    def validate(self, value):
        if len(value.text):
            if os.path.isfile(value.text):
                return True
            else:
                raise questionary.ValidationError(
                    message="Invalid remote cache index file", cursor_position=len(value.text)
                )
        else:
            return True


def get_repo_releases_branches(pipeline, wfs):
    """Fetches details of a nf-core workflow to download.

    Args:
        pipeline (str): GitHub repo username/repo
        wfs: A nf_core.pipelines.list.Workflows() object, where get_remote_workflows() has been called.

    Returns:
        wf_releases, wf_branches (tuple): Array of releases, Array of branches

    Raises:
        LockupError, if the pipeline can not be found.
    """

    wf_releases = []
    wf_branches = {}

    # Repo is a nf-core pipeline
    for wf in wfs.remote_workflows:
        if wf.full_name == pipeline or wf.name == pipeline:
            # Set to full name just in case it didn't have the nf-core/ prefix
            pipeline = wf.full_name

            # Store releases and stop loop
            wf_releases = list(sorted(wf.releases, key=lambda k: k.get("published_at_timestamp", 0), reverse=True))
            break

    # Arbitrary GitHub repo
    else:
        if pipeline.count("/") == 1:
            # Looks like a GitHub address - try working with this repo
            log.debug(
                f"Pipeline '{pipeline}' not in nf-core, but looks like a GitHub address - fetching releases from API"
            )

            # Get releases from GitHub API
            rel_r = gh_api.safe_get(f"https://api.github.com/repos/{pipeline}/releases")

            # Check that this repo existed
            try:
                if rel_r.json().get("message") == "Not Found":
                    raise AssertionError(f"Not able to find pipeline '{pipeline}'")
            except AttributeError:
                # Success! We have a list, which doesn't work with .get() which is looking for a dict key
                wf_releases = list(sorted(rel_r.json(), key=lambda k: k.get("published_at_timestamp", 0), reverse=True))

                # Get release tag commit hashes
                if len(wf_releases) > 0:
                    # Get commit hash information for each release
                    tags_r = gh_api.safe_get(f"https://api.github.com/repos/{pipeline}/tags")
                    for tag in tags_r.json():
                        for release in wf_releases:
                            if tag["name"] == release["tag_name"]:
                                release["tag_sha"] = tag["commit"]["sha"]

        else:
            log.info("Available nf-core pipelines: '{}'".format("', '".join([w.name for w in wfs.remote_workflows])))
            raise AssertionError(f"Not able to find pipeline '{pipeline}'")

    # Get branch information from github api - should be no need to check if the repo exists again
    branch_response = gh_api.safe_get(f"https://api.github.com/repos/{pipeline}/branches")
    for branch in branch_response.json():
        if (
            branch["name"] != "TEMPLATE"
            and branch["name"] != "initial_commit"
            and not branch["name"].startswith("nf-core-template-merge")
        ):
            wf_branches[branch["name"]] = branch["commit"]["sha"]

    # Return pipeline again in case we added the nf-core/ prefix
    return pipeline, wf_releases, wf_branches


CONFIG_PATHS = [".nf-core.yml", ".nf-core.yaml"]
DEPRECATED_CONFIG_PATHS = [".nf-core-lint.yml", ".nf-core-lint.yaml"]


class NFCoreTemplateConfig(BaseModel):
    """Template configuration schema"""

    org: Optional[str] = None
    """ Organisation name """
    name: Optional[str] = None
    """ Pipeline name """
    description: Optional[str] = None
    """ Pipeline description """
    author: Optional[str] = None
    """ Pipeline author """
    version: Optional[str] = None
    """ Pipeline version """
    force: Optional[bool] = True
    """ Force overwrite of existing files """
    outdir: Optional[Union[str, Path]] = None
    """ Output directory """
    skip_features: Optional[list] = None
    """ Skip features. See https://nf-co.re/docs/nf-core-tools/pipelines/create for a list of features. """
    is_nfcore: Optional[bool] = None
    """ Whether the pipeline is an nf-core pipeline. """

    # convert outdir to str
    @field_validator("outdir")
    @classmethod
    def outdir_to_str(cls, v: Optional[Union[str, Path]]) -> Optional[str]:
        if v is not None:
            v = str(v)
        return v

    def __getitem__(self, item: str) -> Any:
        if self is None:
            return None
        return getattr(self, item)

    def get(self, item: str, default: Any = None) -> Any:
        return getattr(self, item, default)


class NFCoreYamlLintConfig(BaseModel):
    """
    schema for linting config in `.nf-core.yml` should cover:

    .. code-block:: yaml
        files_unchanged:
            - .github/workflows/branch.yml
        modules_config: False
        modules_config:
                - fastqc
        # merge_markers: False
        merge_markers:
                - docs/my_pdf.pdf
        nextflow_config: False
        nextflow_config:
            - manifest.name
            - config_defaults:
                - params.annotation_db
                - params.multiqc_comment_headers
                - params.custom_table_headers
        # multiqc_config: False
        multiqc_config:
            - report_section_order
            - report_comment
        files_exist:
            - .github/CONTRIBUTING.md
            - CITATIONS.md
        template_strings: False
        template_strings:
                - docs/my_pdf.pdf
        nfcore_components: False
    """

    files_unchanged: Union[bool, List[str]] = []
    """ List of files that should not be changed """
    modules_config: Optional[Union[bool, List[str]]] = []
    """ List of modules that should not be changed """
    merge_markers: Optional[Union[bool, List[str]]] = []
    """ List of files that should not contain merge markers """
    nextflow_config: Optional[Union[bool, List[Union[str, Dict[str, List[str]]]]]] = []
    """ List of Nextflow config files that should not be changed """
    multiqc_config: Union[bool, List[str]] = []
    """ List of MultiQC config options that be changed """
    files_exist: Union[bool, List[str]] = []
    """ List of files that can not exist """
    template_strings: Optional[Union[bool, List[str]]] = []
    """ List of files that can contain template strings """
    nfcore_components: Optional[bool] = None
    """ Include all required files to use nf-core modules and subworkflows """

    def __getitem__(self, item: str) -> Any:
        return getattr(self, item)

    def get(self, item: str, default: Any = None) -> Any:
        return getattr(self, item, default)

    def __setitem__(self, item: str, value: Any) -> None:
        setattr(self, item, value)


class NFCoreYamlConfig(BaseModel):
    """.nf-core.yml configuration file schema"""

    repository_type: Optional[Literal["pipeline", "modules"]] = None
    """ Type of repository """
    nf_core_version: Optional[str] = None
    """ Version of nf-core/tools used to create/update the pipeline """
    org_path: Optional[str] = None
    """ Path to the organisation's modules repository (used for modules repo_type only) """
    lint: Optional[NFCoreYamlLintConfig] = None
    """ Pipeline linting configuration, see https://nf-co.re/docs/nf-core-tools/pipelines/lint#linting-config for examples and documentation """
    template: Optional[NFCoreTemplateConfig] = None
    """ Pipeline template configuration """
    bump_version: Optional[Dict[str, bool]] = None
    """ Disable bumping of the version for a module/subworkflow (when repository_type is modules). See https://nf-co.re/docs/nf-core-tools/modules/bump-versions for more information. """
    update: Optional[Dict[str, Union[str, bool, Dict[str, Union[str, Dict[str, Union[str, bool]]]]]]] = None
    """ Disable updating specific modules/subworkflows (when repository_type is pipeline). See https://nf-co.re/docs/nf-core-tools/modules/update for more information. """

    def __getitem__(self, item: str) -> Any:
        return getattr(self, item)

    def get(self, item: str, default: Any = None) -> Any:
        return getattr(self, item, default)

<<<<<<< HEAD
    def __setitem__(self, item: str, value: Any) -> None:
        setattr(self, item, value)
=======
    def model_dump(self, **kwargs) -> Dict[str, Any]:
        # Get the initial data
        config = super().model_dump(**kwargs)

        if self.repository_type == "modules":
            # Fields to exclude for modules
            fields_to_exclude = ["template", "update"]
        else:  # pipeline
            # Fields to exclude for pipeline
            fields_to_exclude = ["bump_version", "org_path"]

        # Remove the fields based on repository_type
        for field in fields_to_exclude:
            config.pop(field, None)

        return config
>>>>>>> 02259f97


def load_tools_config(directory: Union[str, Path] = ".") -> Tuple[Optional[Path], Optional[NFCoreYamlConfig]]:
    """
    Parse the nf-core.yml configuration file

    Look for a file called either `.nf-core.yml` or `.nf-core.yaml`

    Also looks for the deprecated file `.nf-core-lint.yml/yaml` and issues
    a warning that this file will be deprecated in the future

    Returns the loaded config dict or False, if the file couldn't be loaded
    """
    tools_config = {}

    config_fn = get_first_available_path(directory, CONFIG_PATHS)
    if config_fn is None:
        depr_path = get_first_available_path(directory, DEPRECATED_CONFIG_PATHS)
        if depr_path:
            raise UserWarning(
                f"Deprecated `{depr_path.name}` file found! Please rename the file to `{CONFIG_PATHS[0]}`."
            )
        else:
            log.debug(f"Could not find a config file in the directory '{directory}'")
            return Path(directory, CONFIG_PATHS[0]), None
    if not Path(config_fn).is_file():
        raise FileNotFoundError(f"No `.nf-core.yml` file found in the directory '{directory}'")
    with open(config_fn) as fh:
        tools_config = yaml.safe_load(fh)

    # If the file is empty
    if tools_config is None:
        raise AssertionError(f"Config file '{config_fn}' is empty")
    # Check for required fields
    try:
        nf_core_yaml_config = NFCoreYamlConfig(**tools_config)
    except ValidationError as e:
        error_message = f"Config file '{config_fn}' is invalid"
        for error in e.errors():
            error_message += f"\n{error['loc'][0]}: {error['msg']}\ninput: {error['input']}"
        raise AssertionError(error_message)

    wf_config = fetch_wf_config(Path(directory))
    if nf_core_yaml_config["repository_type"] == "pipeline" and wf_config:
        # Retrieve information if template from config file is empty
        template = tools_config.get("template")
        config_template_keys = template.keys() if template is not None else []
        if nf_core_yaml_config.template is None:
            # The .nf-core.yml file did not contain template information
            nf_core_yaml_config.template = NFCoreTemplateConfig(
                org="nf-core",
                name=wf_config["manifest.name"].strip("'\"").split("/")[-1],
                description=wf_config["manifest.description"].strip("'\""),
                author=wf_config["manifest.author"].strip("'\""),
                version=wf_config["manifest.version"].strip("'\""),
                outdir=str(directory),
                is_nfcore=True,
            )
        elif "prefix" in config_template_keys or "skip" in config_template_keys:
            # The .nf-core.yml file contained the old prefix or skip keys
            nf_core_yaml_config.template = NFCoreTemplateConfig(
                org=tools_config["template"].get("prefix", tools_config["template"].get("org", "nf-core")),
                name=tools_config["template"].get("name", wf_config["manifest.name"].strip("'\"").split("/")[-1]),
                description=tools_config["template"].get("description", wf_config["manifest.description"].strip("'\"")),
                author=tools_config["template"].get("author", wf_config["manifest.author"].strip("'\"")),
                version=tools_config["template"].get("version", wf_config["manifest.version"].strip("'\"")),
                outdir=tools_config["template"].get("outdir", str(directory)),
                skip_features=tools_config["template"].get("skip", tools_config["template"].get("skip_features")),
                is_nfcore=tools_config["template"].get("prefix", tools_config["template"].get("org")) == "nf-core",
            )

    log.debug("Using config file: %s", config_fn)
    return config_fn, nf_core_yaml_config


def determine_base_dir(directory: Union[Path, str] = ".") -> Path:
    base_dir = start_dir = Path(directory).absolute()
    # Only iterate up the tree if the start dir doesn't have a config
    while not get_first_available_path(base_dir, CONFIG_PATHS) and base_dir != base_dir.parent:
        base_dir = base_dir.parent
        config_fn = get_first_available_path(base_dir, CONFIG_PATHS)
        if config_fn:
            break
    return Path(directory) if (base_dir == start_dir or str(base_dir) == base_dir.root) else base_dir


def get_first_available_path(directory: Union[Path, str], paths: List[str]) -> Union[Path, None]:
    for p in paths:
        if Path(directory, p).is_file():
            return Path(directory, p)
    return None


def sort_dictionary(d):
    """Sorts a nested dictionary recursively"""
    result = {}
    for k, v in sorted(d.items()):
        if isinstance(v, dict):
            result[k] = sort_dictionary(v)
        else:
            result[k] = v
    return result


def plural_s(list_or_int):
    """Return an s if the input is not one or has not the length of one."""
    length = list_or_int if isinstance(list_or_int, int) else len(list_or_int)
    return "s" * (length != 1)


def plural_y(list_or_int):
    """Return 'ies' if the input is not one or has not the length of one, else 'y'."""
    length = list_or_int if isinstance(list_or_int, int) else len(list_or_int)
    return "ies" if length != 1 else "y"


def plural_es(list_or_int):
    """Return a 'es' if the input is not one or has not the length of one."""
    length = list_or_int if isinstance(list_or_int, int) else len(list_or_int)
    return "es" * (length != 1)


# From Stack Overflow: https://stackoverflow.com/a/14693789/713980
# Placed at top level as to only compile it once
ANSI_ESCAPE_RE = re.compile(r"\x1B(?:[@-Z\\-_]|\[[0-?]*[ -/]*[@-~])")


def strip_ansi_codes(string, replace_with=""):
    """Strip ANSI colouring codes from a string to return plain text.

    From Stack Overflow: https://stackoverflow.com/a/14693789/713980
    """
    return ANSI_ESCAPE_RE.sub(replace_with, string)


def is_relative_to(path1, path2):
    """
    Checks if a path is relative to another.

    Should mimic Path.is_relative_to which not available in Python < 3.9

    path1 (Path | str): The path that could be a subpath
    path2 (Path | str): The path the could be the superpath
    """
    return str(path1).startswith(str(path2) + os.sep)


def file_md5(fname):
    """Calculates the md5sum for a file on the disk.

    Args:
        fname (str): Path to a local file.
    """

    # Calculate the md5 for the file on disk
    hash_md5 = hashlib.md5()
    with open(fname, "rb") as f:
        for chunk in iter(lambda: f.read(io.DEFAULT_BUFFER_SIZE), b""):
            hash_md5.update(chunk)

    return hash_md5.hexdigest()


def validate_file_md5(file_name, expected_md5hex):
    """Validates the md5 checksum of a file on disk.

    Args:
        file_name (str): Path to a local file.
        expected (str): The expected md5sum.

    Raises:
        IOError, if the md5sum does not match the remote sum.
    """
    log.debug(f"Validating image hash: {file_name}")

    # Make sure the expected md5 sum is a hexdigest
    try:
        int(expected_md5hex, 16)
    except ValueError as ex:
        raise ValueError(f"The supplied md5 sum must be a hexdigest but it is {expected_md5hex}") from ex

    file_md5hex = file_md5(file_name)

    if file_md5hex.upper() == expected_md5hex.upper():
        log.debug(f"md5 sum of image matches expected: {expected_md5hex}")
    else:
        raise OSError(f"{file_name} md5 does not match remote: {expected_md5hex} - {file_md5hex}")

    return True


def nested_setitem(d, keys, value):
    """Sets the value in a nested dict using a list of keys to traverse

    Args:
        d (dict): the nested dictionary to traverse
        keys (list[Any]): A list of keys to iteratively traverse
        value (Any): The value to be set for the last key in the chain
    """
    current = d
    for k in keys[:-1]:
        current = current[k]
    current[keys[-1]] = value


def nested_delitem(d, keys):
    """Deletes a key from a nested dictionary

    Args:
        d (dict): the nested dictionary to traverse
        keys (list[Any]): A list of keys to iteratively traverse, deleting the final one
    """
    current = d
    for k in keys[:-1]:
        current = current[k]
    del current[keys[-1]]


@contextmanager
def set_wd(path: Path) -> Generator[None, None, None]:
    """Sets the working directory for this context.

    Arguments
    ---------

    path : Path
        Path to the working directory to be used inside this context.
    """
    start_wd = Path().absolute()
    os.chdir(Path(path).resolve())
    try:
        yield
    finally:
        os.chdir(start_wd)<|MERGE_RESOLUTION|>--- conflicted
+++ resolved
@@ -1172,10 +1172,9 @@
     def get(self, item: str, default: Any = None) -> Any:
         return getattr(self, item, default)
 
-<<<<<<< HEAD
     def __setitem__(self, item: str, value: Any) -> None:
         setattr(self, item, value)
-=======
+
     def model_dump(self, **kwargs) -> Dict[str, Any]:
         # Get the initial data
         config = super().model_dump(**kwargs)
@@ -1192,7 +1191,6 @@
             config.pop(field, None)
 
         return config
->>>>>>> 02259f97
 
 
 def load_tools_config(directory: Union[str, Path] = ".") -> Tuple[Optional[Path], Optional[NFCoreYamlConfig]]:
