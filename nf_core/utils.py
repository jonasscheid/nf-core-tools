"""
Common utility functions for the nf-core python package.
"""
import concurrent.futures
import datetime
import errno
import hashlib
import io
import json
import logging
import mimetypes
import os
import random
import re
import shlex
import subprocess
import sys
import time
from contextlib import contextmanager
from pathlib import Path
from typing import Generator, Tuple, Union

import git
import prompt_toolkit
import questionary
import requests
import requests_cache
import rich
import yaml
from packaging.version import Version
from rich.live import Live
from rich.spinner import Spinner

import nf_core

log = logging.getLogger(__name__)

# Custom style for questionary
nfcore_question_style = prompt_toolkit.styles.Style(
    [
        ("qmark", "fg:ansiblue bold"),  # token in front of the question
        ("question", "bold"),  # question text
        ("answer", "fg:ansigreen nobold bg:"),  # submitted answer text behind the question
        ("pointer", "fg:ansiyellow bold"),  # pointer used in select and checkbox prompts
        ("highlighted", "fg:ansiblue bold"),  # pointed-at choice in select and checkbox prompts
        ("selected", "fg:ansiyellow noreverse bold"),  # style for a selected item of a checkbox
        ("separator", "fg:ansiblack"),  # separator in lists
        ("instruction", ""),  # user instructions for select, rawselect, checkbox
        ("text", ""),  # plain text
        ("disabled", "fg:gray italic"),  # disabled choices for select and checkbox prompts
        ("choice-default", "fg:ansiblack"),
        ("choice-default-changed", "fg:ansiyellow"),
        ("choice-required", "fg:ansired"),
    ]
)

NFCORE_CACHE_DIR = os.path.join(
    os.environ.get("XDG_CACHE_HOME", os.path.join(os.getenv("HOME") or "", ".cache")),
    "nfcore",
)
NFCORE_DIR = os.path.join(os.environ.get("XDG_CONFIG_HOME", os.path.join(os.getenv("HOME") or "", ".config")), "nfcore")


def fetch_remote_version(source_url):
    response = requests.get(source_url, timeout=3)
    remote_version = re.sub(r"[^0-9\.]", "", response.text)
    return remote_version


def check_if_outdated(current_version=None, remote_version=None, source_url="https://nf-co.re/tools_version"):
    """
    Check if the current version of nf-core is outdated
    """
    # Exit immediately if disabled via ENV var
    if os.environ.get("NFCORE_NO_VERSION_CHECK", False):
        return (True, "", "")
    # Set and clean up the current version string
    if current_version is None:
        current_version = nf_core.__version__
    current_version = re.sub(r"[^0-9\.]", "", current_version)
    # Build the URL to check against
    source_url = os.environ.get("NFCORE_VERSION_URL", source_url)
    source_url = f"{source_url}?v={current_version}"
    # check if we have a newer version without blocking the rest of the script
    is_outdated = False
    if remote_version is None:  # we set it manually for tests
        try:
            with concurrent.futures.ThreadPoolExecutor() as executor:
                future = executor.submit(fetch_remote_version, source_url)
                remote_version = future.result()
        except Exception as e:
            log.debug(f"Could not check for nf-core updates: {e}")
    if remote_version is not None:
        if Version(remote_version) > Version(current_version):
            is_outdated = True
    return (is_outdated, current_version, remote_version)


def rich_force_colors():
    """
    Check if any environment variables are set to force Rich to use coloured output
    """
    if os.getenv("GITHUB_ACTIONS") or os.getenv("FORCE_COLOR") or os.getenv("PY_COLORS"):
        return True
    return None


class Pipeline:
    """Object to hold information about a local pipeline.

    Args:
        path (str): The path to the nf-core pipeline directory.

    Attributes:
        conda_config (dict): The parsed conda configuration file content (``environment.yml``).
        conda_package_info (dict): The conda package(s) information, based on the API requests to Anaconda cloud.
        nf_config (dict): The Nextflow pipeline configuration file content.
        files (list): A list of files found during the linting process.
        git_sha (str): The git sha for the repo commit / current GitHub pull-request (`$GITHUB_PR_COMMIT`)
        minNextflowVersion (str): The minimum required Nextflow version to run the pipeline.
        wf_path (str): Path to the pipeline directory.
        pipeline_name (str): The pipeline name, without the `nf-core` tag, for example `hlatyping`.
        schema_obj (obj): A :class:`PipelineSchema` object
    """

    def __init__(self, wf_path):
        """Initialise pipeline object"""
        self.conda_config = {}
        self.conda_package_info = {}
        self.nf_config = {}
        self.files = []
        self.git_sha = None
        self.minNextflowVersion = None
        self.wf_path = wf_path
        self.pipeline_name = None
        self.pipeline_prefix = None
        self.schema_obj = None

        try:
            repo = git.Repo(self.wf_path)
            self.git_sha = repo.head.object.hexsha
        except:
            log.debug(f"Could not find git hash for pipeline: {self.wf_path}")

        # Overwrite if we have the last commit from the PR - otherwise we get a merge commit hash
        if os.environ.get("GITHUB_PR_COMMIT", "") != "":
            self.git_sha = os.environ["GITHUB_PR_COMMIT"]

    def _load(self):
        """Run core load functions"""
        self._list_files()
        self._load_pipeline_config()
        self._load_conda_environment()

    def _list_files(self):
        """Get a list of all files in the pipeline"""
        try:
            # First, try to get the list of files using git
            git_ls_files = subprocess.check_output(["git", "ls-files"], cwd=self.wf_path).splitlines()
            self.files = []
            for fn in git_ls_files:
                full_fn = os.path.join(self.wf_path, fn.decode("utf-8"))
                if os.path.isfile(full_fn):
                    self.files.append(full_fn)
                else:
                    log.debug(f"`git ls-files` returned '{full_fn}' but could not open it!")
        except subprocess.CalledProcessError as e:
            # Failed, so probably not initialised as a git repository - just a list of all files
            log.debug(f"Couldn't call 'git ls-files': {e}")
            self.files = []
            for subdir, _, files in os.walk(self.wf_path):
                for fn in files:
                    self.files.append(os.path.join(subdir, fn))

    def _load_pipeline_config(self):
        """Get the nextflow config for this pipeline

        Once loaded, set a few convienence reference class attributes
        """
        self.nf_config = fetch_wf_config(self.wf_path)

        self.pipeline_prefix, self.pipeline_name = self.nf_config.get("manifest.name", "").strip("'").split("/")

        nextflowVersionMatch = re.search(r"[0-9\.]+(-edge)?", self.nf_config.get("manifest.nextflowVersion", ""))
        if nextflowVersionMatch:
            self.minNextflowVersion = nextflowVersionMatch.group(0)

    def _load_conda_environment(self):
        """Try to load the pipeline environment.yml file, if it exists"""
        try:
            with open(os.path.join(self.wf_path, "environment.yml"), "r") as fh:
                self.conda_config = yaml.safe_load(fh)
        except FileNotFoundError:
            log.debug("No conda `environment.yml` file found.")

    def _fp(self, fn):
        """Convenience function to get full path to a file in the pipeline"""
        return os.path.join(self.wf_path, fn)


def is_pipeline_directory(wf_path):
    """
    Checks if the specified directory have the minimum required files
    ('main.nf', 'nextflow.config') for a pipeline directory

    Args:
        wf_path (str): The directory to be inspected

    Raises:
        UserWarning: If one of the files are missing
    """
    for fn in ["main.nf", "nextflow.config"]:
        path = os.path.join(wf_path, fn)
        if not os.path.isfile(path):
            raise UserWarning(f"'{wf_path}' is not a pipeline - '{fn}' is missing")


def fetch_wf_config(wf_path, cache_config=True):
    """Uses Nextflow to retrieve the the configuration variables
    from a Nextflow workflow.

    Args:
        wf_path (str): Nextflow workflow file system path.
        cache_config (bool): cache configuration or not (def. True)

    Returns:
        dict: Workflow configuration settings.
    """

    log.debug(f"Got '{wf_path}' as path")

    config = {}
    cache_fn = None
    cache_basedir = None
    cache_path = None

    # Nextflow home directory - use env var if set, or default to ~/.nextflow
    nxf_home = os.environ.get("NXF_HOME", os.path.join(os.getenv("HOME"), ".nextflow"))

    # Build a cache directory if we can
    if os.path.isdir(nxf_home):
        cache_basedir = os.path.join(nxf_home, "nf-core")
        if not os.path.isdir(cache_basedir):
            os.mkdir(cache_basedir)

    # If we're given a workflow object with a commit, see if we have a cached copy
    cache_fn = None
    # Make a filename based on file contents
    concat_hash = ""
    for fn in ["nextflow.config", "main.nf"]:
        try:
            with open(os.path.join(wf_path, fn), "rb") as fh:
                concat_hash += hashlib.sha256(fh.read()).hexdigest()
        except FileNotFoundError:
            pass
    # Hash the hash
    if len(concat_hash) > 0:
        bighash = hashlib.sha256(concat_hash.encode("utf-8")).hexdigest()
        cache_fn = f"wf-config-cache-{bighash[:25]}.json"

    if cache_basedir and cache_fn:
        cache_path = os.path.join(cache_basedir, cache_fn)
        if os.path.isfile(cache_path) and cache_config is True:
            log.debug(f"Found a config cache, loading: {cache_path}")
            with open(cache_path, "r") as fh:
                try:
                    config = json.load(fh)
                except json.JSONDecodeError as e:
                    raise UserWarning(f"Unable to load JSON file '{cache_path}' due to error {e}")
            return config
    log.debug("No config cache found")

    # Call `nextflow config`
    result = run_cmd("nextflow", f"config -flat {wf_path}")
    if result is not None:
        nfconfig_raw, _ = result
        for l in nfconfig_raw.splitlines():
            ul = l.decode("utf-8")
            try:
                k, v = ul.split(" = ", 1)
                config[k] = v.strip("'\"")
            except ValueError:
                log.debug(f"Couldn't find key=value config pair:\n  {ul}")

    # Scrape main.nf for additional parameter declarations
    # Values in this file are likely to be complex, so don't both trying to capture them. Just get the param name.
    try:
        main_nf = os.path.join(wf_path, "main.nf")
        with open(main_nf, "r") as fh:
            for l in fh:
                match = re.match(r"^\s*(params\.[a-zA-Z0-9_]+)\s*=", l)
                if match:
                    config[match.group(1)] = "null"
    except FileNotFoundError as e:
        log.debug(f"Could not open {main_nf} to look for parameter declarations - {e}")

    # If we can, save a cached copy
    # HINT: during testing phase (in test_download, for example) we don't want
    # to save configuration copy in $HOME, otherwise the tests/test_download.py::DownloadTest::test_wf_use_local_configs
    # will fail after the first attempt. It's better to not save temporary data
    # in others folders than tmp when doing tests in general
    if cache_path and cache_config:
        log.debug(f"Saving config cache: {cache_path}")
        with open(cache_path, "w") as fh:
            json.dump(config, fh, indent=4)

    return config


def run_cmd(executable: str, cmd: str) -> Union[Tuple[bytes, bytes], None]:
    """Run a specified command and capture the output. Handle errors nicely."""
    full_cmd = f"{executable} {cmd}"
    log.debug(f"Running command: {full_cmd}")
    try:
        proc = subprocess.run(shlex.split(full_cmd), stdout=subprocess.PIPE, stderr=subprocess.PIPE, check=True)
        return (proc.stdout, proc.stderr)
    except OSError as e:
        if e.errno == errno.ENOENT:
            raise RuntimeError(
                f"It looks like {executable} is not installed. Please ensure it is available in your PATH."
            )
        else:
            return None
    except subprocess.CalledProcessError as e:
        log.debug(f"Command '{full_cmd}' returned non-zero error code '{e.returncode}':\n[red]> {e.stderr.decode()}")
        if executable == "nf-test":
            return (e.stdout, e.stderr)
        else:
            raise RuntimeError(
                f"Command '{full_cmd}' returned non-zero error code '{e.returncode}':\n[red]> {e.stderr.decode()}{e.stdout.decode()}"
            )


def setup_nfcore_dir():
    """Creates a directory for files that need to be kept between sessions

    Currently only used for keeping local copies of modules repos
    """
    if not os.path.exists(NFCORE_DIR):
        os.makedirs(NFCORE_DIR)
        return True


def setup_requests_cachedir():
    """Sets up local caching for faster remote HTTP requests.

    Caching directory will be set up in the user's home directory under
    a .config/nf-core/cache_* subdir.

    Uses requests_cache monkey patching.
    Also returns the config dict so that we can use the same setup with a Session.
    """
    pyversion = ".".join(str(v) for v in sys.version_info[0:3])
    cachedir = os.path.join(NFCORE_CACHE_DIR, f"cache_{pyversion}")

    config = {
        "cache_name": os.path.join(cachedir, "github_info"),
        "expire_after": datetime.timedelta(hours=1),
        "backend": "sqlite",
    }

    logging.getLogger("requests_cache").setLevel(logging.WARNING)
    try:
        if not os.path.exists(cachedir):
            os.makedirs(cachedir)
        requests_cache.install_cache(**config)
    except PermissionError:
        pass

    return config


def wait_cli_function(poll_func, refresh_per_second=20):
    """
    Display a command-line spinner while calling a function repeatedly.

    Keep waiting until that function returns True

    Arguments:
       poll_func (function): Function to call
       refresh_per_second (int): Refresh this many times per second. Default: 20.

    Returns:
       None. Just sits in an infite loop until the function returns True.
    """
    try:
        spinner = Spinner("dots2", "Use ctrl+c to stop waiting and force exit.")
        with Live(spinner, refresh_per_second=refresh_per_second):
            while True:
                if poll_func():
                    break
                time.sleep(2)
    except KeyboardInterrupt:
        raise AssertionError("Cancelled!")


def poll_nfcore_web_api(api_url, post_data=None):
    """
    Poll the nf-core website API

    Takes argument api_url for URL

    Expects API reponse to be valid JSON and contain a top-level 'status' key.
    """
    # Run without requests_cache so that we get the updated statuses
    with requests_cache.disabled():
        try:
            if post_data is None:
                response = requests.get(api_url, headers={"Cache-Control": "no-cache"})
            else:
                response = requests.post(url=api_url, data=post_data)
        except requests.exceptions.Timeout:
            raise AssertionError(f"URL timed out: {api_url}")
        except requests.exceptions.ConnectionError:
            raise AssertionError(f"Could not connect to URL: {api_url}")
        else:
            if response.status_code != 200:
                log.debug(f"Response content:\n{response.content}")
                raise AssertionError(
                    f"Could not access remote API results: {api_url} (HTML {response.status_code} Error)"
                )
            try:
                web_response = json.loads(response.content)
                if "status" not in web_response:
                    raise AssertionError()
            except (json.decoder.JSONDecodeError, AssertionError, TypeError):
                log.debug(f"Response content:\n{response.content}")
                raise AssertionError(
                    f"nf-core website API results response not recognised: {api_url}\n "
                    "See verbose log for full response"
                )
            else:
                return web_response


class GitHub_API_Session(requests_cache.CachedSession):
    """
    Class to provide a single session for interacting with the GitHub API for a run.
    Inherits the requests_cache.CachedSession and adds additional functionality,
    such as automatically setting up GitHub authentication if we can.
    """

    def __init__(self):  # pylint: disable=super-init-not-called
        self.auth_mode = None
        self.return_ok = [200, 201]
        self.return_retry = [403]
        self.has_init = False

    def lazy_init(self):
        """
        Initialise the object.

        Only do this when it's actually being used (due to global import)
        """
        log.debug("Initialising GitHub API requests session")
        cache_config = setup_requests_cachedir()
        super().__init__(**cache_config)
        self.setup_github_auth()
        self.has_init = True

    def setup_github_auth(self, auth=None):
        """
        Try to automatically set up GitHub authentication
        """
        if auth is not None:
            self.auth = auth
            self.auth_mode = "supplied to function"

        # Class for Bearer token authentication
        # https://stackoverflow.com/a/58055668/713980
        class BearerAuth(requests.auth.AuthBase):
            def __init__(self, token):
                self.token = token

            def __call__(self, r):
                r.headers["authorization"] = f"Bearer {self.token}"
                return r

        # Default auth if we're running and the gh CLI tool is installed
        gh_cli_config_fn = os.path.expanduser("~/.config/gh/hosts.yml")
        if self.auth is None and os.path.exists(gh_cli_config_fn):
            try:
                with open(gh_cli_config_fn, "r") as fh:
                    gh_cli_config = yaml.safe_load(fh)
                    self.auth = requests.auth.HTTPBasicAuth(
                        gh_cli_config["github.com"]["user"], gh_cli_config["github.com"]["oauth_token"]
                    )
                    self.auth_mode = f"gh CLI config: {gh_cli_config['github.com']['user']}"
            except Exception:
                ex_type, ex_value, _ = sys.exc_info()
                output = rich.markup.escape(f"{ex_type.__name__}: {ex_value}")
                log.debug(f"Couldn't auto-auth with GitHub CLI auth from '{gh_cli_config_fn}': [red]{output}")

        # Default auth if we have a GitHub Token (eg. GitHub Actions CI)
        if os.environ.get("GITHUB_TOKEN") is not None and self.auth is None:
            self.auth_mode = "Bearer token with GITHUB_TOKEN"
            self.auth = BearerAuth(os.environ["GITHUB_TOKEN"])
        else:
            log.warning("Could not find GitHub authentication token. Some API requests may fail.")

        log.debug(f"Using GitHub auth: {self.auth_mode}")

    def log_content_headers(self, request, post_data=None):
        """
        Try to dump everything to the console, useful when things go wrong.
        """
        log.debug(f"Requested URL: {request.url}")
        log.debug(f"From requests cache: {request.from_cache}")
        log.debug(f"Request status code: {request.status_code}")
        log.debug(f"Request reason: {request.reason}")
        if post_data is None:
            post_data = {}
        try:
            log.debug(json.dumps(dict(request.headers), indent=4))
            log.debug(json.dumps(request.json(), indent=4))
            log.debug(json.dumps(post_data, indent=4))
        except Exception as e:
            log.debug(f"Could not parse JSON response from GitHub API! {e}")
            log.debug(request.headers)
            log.debug(request.content)
            log.debug(post_data)

    def safe_get(self, url):
        """
        Run a GET request, raise a nice exception with lots of logging if it fails.
        """
        if not self.has_init:
            self.lazy_init()
        request = self.get(url)
        if request.status_code in self.return_retry:
            stderr = rich.console.Console(stderr=True, force_terminal=rich_force_colors())
            try:
                r = self.request_retry(url)
            except Exception as e:
                stderr.print_exception()
                raise e
            else:
                return r

        return request

    def get(self, url, **kwargs):
        """
        Initialise the session if we haven't already, then call the superclass get method.
        """
        if not self.has_init:
            self.lazy_init()
        return super().get(url, **kwargs)

    def request_retry(self, url, post_data=None):
        """
        Try to fetch a URL, keep retrying if we get a certain return code.

        Used in nf-core sync code because we get 403 errors: too many simultaneous requests
        See https://github.com/nf-core/tools/issues/911
        """
        if not self.has_init:
            self.lazy_init()

        # Start the loop for a retry mechanism
        while True:
            # GET request
            if post_data is None:
                log.debug(f"Seding GET request to {url}")
                r = self.get(url=url)
            # POST request
            else:
                log.debug(f"Seding POST request to {url}")
                r = self.post(url=url, json=post_data)

            # Failed but expected - try again
            if r.status_code in self.return_retry:
                self.log_content_headers(r, post_data)
                log.debug(f"GitHub API PR failed - got return code {r.status_code}")
                wait_time = float(re.sub("[^0-9]", "", str(r.headers.get("Retry-After", 0))))
                if wait_time == 0:
                    log.debug("Couldn't find 'Retry-After' header, guessing a length of time to wait")
                    wait_time = random.randrange(10, 60)
                log.warning(f"Got API return code {r.status_code}. Trying again after {wait_time} seconds..")
                time.sleep(wait_time)

            # Unexpected error - raise
            elif r.status_code not in self.return_ok:
                self.log_content_headers(r, post_data)
                raise RuntimeError(f"GitHub API PR failed - got return code {r.status_code} from {url}")

            # Success!
            else:
                return r


# Single session object to use for entire codebase. Not sure if there's a better way to do this?
gh_api = GitHub_API_Session()


def anaconda_package(dep, dep_channels=None):
    """Query conda package information.

    Sends a HTTP GET request to the Anaconda remote API.

    Args:
        dep (str): A conda package name.
        dep_channels (list): list of conda channels to use

    Raises:
        A LookupError, if the connection fails or times out or gives an unexpected status code
        A ValueError, if the package name can not be found (404)
    """

    if dep_channels is None:
        dep_channels = ["conda-forge", "bioconda", "defaults"]

    # Check if each dependency is the latest available version
    if "=" in dep:
        depname, _ = dep.split("=", 1)
    else:
        depname = dep

    # 'defaults' isn't actually a channel name. See https://docs.anaconda.com/anaconda/user-guide/tasks/using-repositories/
    if "defaults" in dep_channels:
        dep_channels.remove("defaults")
        dep_channels.extend(["main", "anaconda", "r", "free", "archive", "anaconda-extras"])
    if "::" in depname:
        dep_channels = [depname.split("::")[0]]
        depname = depname.split("::")[1]

    for ch in dep_channels:
        anaconda_api_url = f"https://api.anaconda.org/package/{ch}/{depname}"
        try:
            response = requests.get(anaconda_api_url, timeout=10)
        except requests.exceptions.Timeout:
            raise LookupError(f"Anaconda API timed out: {anaconda_api_url}")
        except requests.exceptions.ConnectionError:
            raise LookupError("Could not connect to Anaconda API")
        else:
            if response.status_code == 200:
                return response.json()
            if response.status_code != 404:
                raise LookupError(
                    f"Anaconda API returned unexpected response code `{response.status_code}` for: "
                    f"{anaconda_api_url}\n{response}"
                )
            # response.status_code == 404
            log.debug(f"Could not find `{dep}` in conda channel `{ch}`")

    # We have looped through each channel and had a 404 response code on everything
    raise ValueError(f"Could not find Conda dependency using the Anaconda API: '{dep}'")


def parse_anaconda_licence(anaconda_response, version=None):
    """Given a response from the anaconda API using anaconda_package, parse the software licences.

    Returns: Set of licence types
    """
    licences = set()
    # Licence for each version
    for f in anaconda_response["files"]:
        if not version or version == f.get("version"):
            try:
                licences.add(f["attrs"]["license"])
            except KeyError:
                pass
    # Main licence field
    if len(list(licences)) == 0 and isinstance(anaconda_response["license"], str):
        licences.add(anaconda_response["license"])

    # Clean up / standardise licence names
    clean_licences = []
    for l in licences:
        l = re.sub(r"GNU General Public License v\d \(([^\)]+)\)", r"\1", l)
        l = re.sub(r"GNU GENERAL PUBLIC LICENSE", "GPL", l, flags=re.IGNORECASE)
        l = l.replace("GPL-", "GPLv")
        l = re.sub(r"GPL\s*([\d\.]+)", r"GPL v\1", l)  # Add v prefix to GPL version if none found
        l = re.sub(r"GPL\s*v(\d).0", r"GPL v\1", l)  # Remove superflous .0 from GPL version
        l = re.sub(r"GPL \(([^\)]+)\)", r"GPL \1", l)
        l = re.sub(r"GPL\s*v", "GPL v", l)  # Normalise whitespace to one space between GPL and v
        l = re.sub(r"\s*(>=?)\s*(\d)", r" \1\2", l)  # Normalise whitespace around >= GPL versions
        l = l.replace("Clause", "clause")  # BSD capitilisation
        l = re.sub(r"-only$", "", l)  # Remove superflous GPL "only" version suffixes
        clean_licences.append(l)
    return clean_licences


def pip_package(dep):
    """Query PyPI package information.

    Sends a HTTP GET request to the PyPI remote API.

    Args:
        dep (str): A PyPI package name.

    Raises:
        A LookupError, if the connection fails or times out
        A ValueError, if the package name can not be found
    """
    pip_depname, _ = dep.split("=", 1)
    pip_api_url = f"https://pypi.python.org/pypi/{pip_depname}/json"
    try:
        response = requests.get(pip_api_url, timeout=10)
    except requests.exceptions.Timeout:
        raise LookupError(f"PyPI API timed out: {pip_api_url}")
    except requests.exceptions.ConnectionError:
        raise LookupError(f"PyPI API Connection error: {pip_api_url}")
    else:
        if response.status_code == 200:
            return response.json()
        raise ValueError(f"Could not find pip dependency using the PyPI API: `{dep}`")


def get_biocontainer_tag(package, version):
    """
    Given a bioconda package and version, looks for Docker and Singularity containers
    using the biocontaineres API, e.g.:
    https://api.biocontainers.pro/ga4gh/trs/v2/tools/{tool}/versions/{tool}-{version}
    Returns the most recent container versions by default.
    Args:
        package (str): A bioconda package name.
        version (str): Version of the bioconda package
    Raises:
        A LookupError, if the connection fails or times out or gives an unexpected status code
        A ValueError, if the package name can not be found (404)
    """

    biocontainers_api_url = f"https://api.biocontainers.pro/ga4gh/trs/v2/tools/{package}/versions/{package}-{version}"

    def get_tag_date(tag_date):
        """
        Format a date given by the biocontainers API
        Given format: '2021-03-25T08:53:00Z'
        """
        return datetime.datetime.strptime(tag_date, "%Y-%m-%dT%H:%M:%SZ")

    try:
        response = requests.get(biocontainers_api_url)
    except requests.exceptions.ConnectionError:
        raise LookupError("Could not connect to biocontainers.pro API")
    else:
        if response.status_code == 200:
            try:
                images = response.json()["images"]
                singularity_image = None
                docker_image = None
                all_docker = {}
                all_singularity = {}
                for img in images:
                    # Get all Docker and Singularity images
                    if img["image_type"] == "Docker":
                        # Obtain version and build
                        match = re.search(r"(?::)+([A-Za-z\d\-_.]+)", img["image_name"])
                        if match is not None:
                            all_docker[match.group(1)] = {"date": get_tag_date(img["updated"]), "image": img}
                    elif img["image_type"] == "Singularity":
                        # Obtain version and build
                        match = re.search(r"(?::)+([A-Za-z\d\-_.]+)", img["image_name"])
                        if match is not None:
                            all_singularity[match.group(1)] = {"date": get_tag_date(img["updated"]), "image": img}
                # Obtain common builds from Docker and Singularity images
                common_keys = list(all_docker.keys() & all_singularity.keys())
                current_date = None
                docker_image_name = docker_image["image_name"].lstrip("quay.io/") if docker_image is not None else None
                for k in common_keys:
                    # Get the most recent common image
                    date = max(all_docker[k]["date"], all_docker[k]["date"])
                    if docker_image is None or current_date < date:
                        docker_image = all_docker[k]["image"]
                        singularity_image = all_singularity[k]["image"]
                        current_date = date
                        docker_image_name = docker_image["image_name"].lstrip("quay.io/")
                return docker_image_name, singularity_image["image_name"]
            except TypeError:
                raise LookupError(f"Could not find docker or singularity container for {package}")
        elif response.status_code != 404:
            raise LookupError(f"Unexpected response code `{response.status_code}` for {biocontainers_api_url}")
        elif response.status_code == 404:
            raise ValueError(f"Could not find `{package}` on api.biocontainers.pro")


def custom_yaml_dumper():
    """Overwrite default PyYAML output to make Prettier YAML linting happy"""

    class CustomDumper(yaml.Dumper):
        def represent_dict_preserve_order(self, data):
            """Add custom dumper class to prevent overwriting the global state
            This prevents yaml from changing the output order

            See https://stackoverflow.com/a/52621703/1497385
            """
            return self.represent_dict(data.items())

        def increase_indent(self, flow=False, indentless=False):
            """Indent YAML lists so that YAML validates with Prettier

            See https://github.com/yaml/pyyaml/issues/234#issuecomment-765894586
            """
            return super(CustomDumper, self).increase_indent(flow=flow, indentless=False)

        # HACK: insert blank lines between top-level objects
        # inspired by https://stackoverflow.com/a/44284819/3786245
        # and https://github.com/yaml/pyyaml/issues/127
        def write_line_break(self, data=None):
            super().write_line_break(data)

            if len(self.indents) == 1:
                super().write_line_break()

    CustomDumper.add_representer(dict, CustomDumper.represent_dict_preserve_order)
    return CustomDumper


def is_file_binary(path):
    """Check file path to see if it is a binary file"""
    binary_ftypes = ["image", "application/java-archive", "application/x-java-archive"]
    binary_extensions = [".jpeg", ".jpg", ".png", ".zip", ".gz", ".jar", ".tar"]

    # Check common file extensions
    _, file_extension = os.path.splitext(path)
    if file_extension in binary_extensions:
        return True

    # Try to detect binary files
    (ftype, encoding) = mimetypes.guess_type(path, strict=False)
    if encoding is not None or (ftype is not None and any(ftype.startswith(ft) for ft in binary_ftypes)):
        return True


def prompt_remote_pipeline_name(wfs):
    """Prompt for the pipeline name with questionary

    Args:
        wfs: A nf_core.list.Workflows() object, where get_remote_workflows() has been called.

    Returns:
        pipeline (str): GitHub repo - username/repo

    Raises:
        AssertionError, if pipeline cannot be found
    """

    pipeline = questionary.autocomplete(
        "Pipeline name:",
        choices=[wf.name for wf in wfs.remote_workflows],
        style=nfcore_question_style,
    ).unsafe_ask()

    # Check nf-core repos
    for wf in wfs.remote_workflows:
        if wf.full_name == pipeline or wf.name == pipeline:
            return wf.full_name

    # Non nf-core repo on GitHub
    if pipeline.count("/") == 1:
        try:
            gh_api.safe_get(f"https://api.github.com/repos/{pipeline}")
        except Exception:
            # No repo found - pass and raise error at the end
            pass
        else:
            return pipeline

    log.info("Available nf-core pipelines: '{}'".format("', '".join([w.name for w in wfs.remote_workflows])))
    raise AssertionError(f"Not able to find pipeline '{pipeline}'")


def prompt_pipeline_release_branch(wf_releases, wf_branches, multiple=False):
    """Prompt for pipeline release / branch

    Args:
        wf_releases (array): Array of repo releases as returned by the GitHub API
        wf_branches (array): Array of repo branches, as returned by the GitHub API
        multiple (bool): Allow selection of multiple releases & branches (for Tower)

    Returns:
        choice (str): Selected release / branch name
    """
    # Prompt user for release tag, tag_set will contain all available.
    choices = []
    tag_set = []

    # Releases
    if len(wf_releases) > 0:
        for tag in map(lambda release: release.get("tag_name"), wf_releases):
            tag_display = [("fg:ansiblue", f"{tag}  "), ("class:choice-default", "[release]")]
            choices.append(questionary.Choice(title=tag_display, value=tag))
            tag_set.append(tag)

    # Branches
    for branch in wf_branches.keys():
        branch_display = [("fg:ansiyellow", f"{branch}  "), ("class:choice-default", "[branch]")]
        choices.append(questionary.Choice(title=branch_display, value=branch))
        tag_set.append(branch)

    if len(choices) == 0:
        return False

    if multiple:
        return (
            questionary.checkbox("Select release / branch:", choices=choices, style=nfcore_question_style).unsafe_ask(),
            tag_set,
        )

    else:
        return (
            questionary.select("Select release / branch:", choices=choices, style=nfcore_question_style).unsafe_ask(),
            tag_set,
        )


class SingularityCacheFilePathValidator(questionary.Validator):
    """
    Validator for file path specified as --singularity-cache-index argument in nf-core download
    """

    def validate(self, value):
        if len(value.text):
            if os.path.isfile(value.text):
                return True
            else:
                raise questionary.ValidationError(
                    message="Invalid remote cache index file", cursor_position=len(value.text)
                )
        else:
            return True


def get_repo_releases_branches(pipeline, wfs):
    """Fetches details of a nf-core workflow to download.

    Args:
        pipeline (str): GitHub repo username/repo
        wfs: A nf_core.list.Workflows() object, where get_remote_workflows() has been called.

    Returns:
        wf_releases, wf_branches (tuple): Array of releases, Array of branches

    Raises:
        LockupError, if the pipeline can not be found.
    """

    wf_releases = []
    wf_branches = {}

    # Repo is a nf-core pipeline
    for wf in wfs.remote_workflows:
        if wf.full_name == pipeline or wf.name == pipeline:
            # Set to full name just in case it didn't have the nf-core/ prefix
            pipeline = wf.full_name

            # Store releases and stop loop
            wf_releases = list(sorted(wf.releases, key=lambda k: k.get("published_at_timestamp", 0), reverse=True))
            break

    # Arbitrary GitHub repo
    else:
        if pipeline.count("/") == 1:
            # Looks like a GitHub address - try working with this repo
            log.debug(
                f"Pipeline '{pipeline}' not in nf-core, but looks like a GitHub address - fetching releases from API"
            )

            # Get releases from GitHub API
            rel_r = gh_api.safe_get(f"https://api.github.com/repos/{pipeline}/releases")

            # Check that this repo existed
            try:
                if rel_r.json().get("message") == "Not Found":
                    raise AssertionError(f"Not able to find pipeline '{pipeline}'")
            except AttributeError:
                # Success! We have a list, which doesn't work with .get() which is looking for a dict key
                wf_releases = list(sorted(rel_r.json(), key=lambda k: k.get("published_at_timestamp", 0), reverse=True))

                # Get release tag commit hashes
                if len(wf_releases) > 0:
                    # Get commit hash information for each release
                    tags_r = gh_api.safe_get(f"https://api.github.com/repos/{pipeline}/tags")
                    for tag in tags_r.json():
                        for release in wf_releases:
                            if tag["name"] == release["tag_name"]:
                                release["tag_sha"] = tag["commit"]["sha"]

        else:
            log.info("Available nf-core pipelines: '{}'".format("', '".join([w.name for w in wfs.remote_workflows])))
            raise AssertionError(f"Not able to find pipeline '{pipeline}'")

    # Get branch information from github api - should be no need to check if the repo exists again
    branch_response = gh_api.safe_get(f"https://api.github.com/repos/{pipeline}/branches")
    for branch in branch_response.json():
        if (
            branch["name"] != "TEMPLATE"
            and branch["name"] != "initial_commit"
            and not branch["name"].startswith("nf-core-template-merge")
        ):
            wf_branches[branch["name"]] = branch["commit"]["sha"]

    # Return pipeline again in case we added the nf-core/ prefix
    return pipeline, wf_releases, wf_branches


CONFIG_PATHS = [".nf-core.yml", ".nf-core.yaml"]
DEPRECATED_CONFIG_PATHS = [".nf-core-lint.yml", ".nf-core-lint.yaml"]


def load_tools_config(directory: Union[str, Path] = "."):
    """
    Parse the nf-core.yml configuration file

    Look for a file called either `.nf-core.yml` or `.nf-core.yaml`

    Also looks for the deprecated file `.nf-core-lint.yml/yaml` and issues
    a warning that this file will be deprecated in the future

    Returns the loaded config dict or False, if the file couldn't be loaded
    """
    tools_config = {}

    config_fn = get_first_available_path(directory, CONFIG_PATHS)

    if config_fn is None:
        depr_path = get_first_available_path(directory, DEPRECATED_CONFIG_PATHS)
        if depr_path:
            log.error(
                f"Deprecated `{depr_path.name}` file found! The file will not be loaded. "
                f"Please rename the file to `{CONFIG_PATHS[0]}`."
            )
        else:
            log.debug(f"No tools config file found: {CONFIG_PATHS[0]}")
        return Path(directory, CONFIG_PATHS[0]), {}

    with open(config_fn, "r") as fh:
        tools_config = yaml.safe_load(fh)

    # If the file is empty
    tools_config = tools_config or {}

    log.debug("Using config file: %s", config_fn)
    return config_fn, tools_config


def determine_base_dir(directory="."):
    base_dir = start_dir = Path(directory).absolute()
    while not get_first_available_path(base_dir, CONFIG_PATHS) and base_dir != base_dir.parent:
        base_dir = base_dir.parent
        config_fn = get_first_available_path(base_dir, CONFIG_PATHS)
        if config_fn:
            break
    return directory if base_dir == start_dir else base_dir


def get_first_available_path(directory, paths):
    for p in paths:
        if Path(directory, p).is_file():
            return Path(directory, p)
    return None


def sort_dictionary(d):
    """Sorts a nested dictionary recursively"""
    result = {}
    for k, v in sorted(d.items()):
        if isinstance(v, dict):
            result[k] = sort_dictionary(v)
        else:
            result[k] = v
    return result


def plural_s(list_or_int):
    """Return an s if the input is not one or has not the length of one."""
    length = list_or_int if isinstance(list_or_int, int) else len(list_or_int)
    return "s" * (length != 1)


def plural_y(list_or_int):
    """Return 'ies' if the input is not one or has not the length of one, else 'y'."""
    length = list_or_int if isinstance(list_or_int, int) else len(list_or_int)
    return "ies" if length != 1 else "y"


def plural_es(list_or_int):
    """Return a 'es' if the input is not one or has not the length of one."""
    length = list_or_int if isinstance(list_or_int, int) else len(list_or_int)
    return "es" * (length != 1)


# From Stack Overflow: https://stackoverflow.com/a/14693789/713980
# Placed at top level as to only compile it once
ANSI_ESCAPE_RE = re.compile(r"\x1B(?:[@-Z\\-_]|\[[0-?]*[ -/]*[@-~])")


def strip_ansi_codes(string, replace_with=""):
    """Strip ANSI colouring codes from a string to return plain text.

    From Stack Overflow: https://stackoverflow.com/a/14693789/713980
    """
    return ANSI_ESCAPE_RE.sub(replace_with, string)


def is_relative_to(path1, path2):
    """
    Checks if a path is relative to another.

    Should mimic Path.is_relative_to which not available in Python < 3.9

    path1 (Path | str): The path that could be a subpath
    path2 (Path | str): The path the could be the superpath
    """
    return str(path1).startswith(str(path2) + os.sep)


def file_md5(fname):
    """Calculates the md5sum for a file on the disk.

    Args:
        fname (str): Path to a local file.
    """

    # Calculate the md5 for the file on disk
    hash_md5 = hashlib.md5()
    with open(fname, "rb") as f:
        for chunk in iter(lambda: f.read(io.DEFAULT_BUFFER_SIZE), b""):
            hash_md5.update(chunk)

    return hash_md5.hexdigest()


def validate_file_md5(file_name, expected_md5hex):
    """Validates the md5 checksum of a file on disk.

    Args:
        file_name (str): Path to a local file.
        expected (str): The expected md5sum.

    Raises:
        IOError, if the md5sum does not match the remote sum.
    """
    log.debug(f"Validating image hash: {file_name}")

    # Make sure the expected md5 sum is a hexdigest
    try:
        int(expected_md5hex, 16)
    except ValueError as ex:
        raise ValueError(f"The supplied md5 sum must be a hexdigest but it is {expected_md5hex}") from ex

    file_md5hex = file_md5(file_name)

    if file_md5hex.upper() == expected_md5hex.upper():
        log.debug(f"md5 sum of image matches expected: {expected_md5hex}")
    else:
        raise IOError(f"{file_name} md5 does not match remote: {expected_md5hex} - {file_md5hex}")

    return True


<<<<<<< HEAD
def nested_setitem(d, keys, value):
    """Sets the value in a nested dict using a list of keys to traverse

    Args:
        d (dict): the nested dictionary to traverse
        keys (list[Any]): A list of keys to iteratively traverse
        value (Any): The value to be set for the last key in the chain
    """
    current = d
    for k in keys[:-1]:
        current = current[k]
    current[keys[-1]] = value


def nested_delitem(d, keys):
    """Deletes a key from a nested dictionary

    Args:
        d (dict): the nested dictionary to traverse
        keys (list[Any]): A list of keys to iteratively traverse, deleting the final one
    """
    current = d
    for k in keys[:-1]:
        current = current[k]
    del current[keys[-1]]
=======
@contextmanager
def set_wd(path: Path) -> Generator[None, None, None]:
    """Sets the working directory for this context.

    Arguments
    ---------

    path : Path
        Path to the working directory to be used inside this context.
    """
    start_wd = Path().absolute()
    os.chdir(Path(path).resolve())
    try:
        yield
    finally:
        os.chdir(start_wd)
>>>>>>> e860dc87
<|MERGE_RESOLUTION|>--- conflicted
+++ resolved
@@ -1150,7 +1150,6 @@
     return True
 
 
-<<<<<<< HEAD
 def nested_setitem(d, keys, value):
     """Sets the value in a nested dict using a list of keys to traverse
 
@@ -1176,7 +1175,7 @@
     for k in keys[:-1]:
         current = current[k]
     del current[keys[-1]]
-=======
+
 @contextmanager
 def set_wd(path: Path) -> Generator[None, None, None]:
     """Sets the working directory for this context.
@@ -1192,5 +1191,4 @@
     try:
         yield
     finally:
-        os.chdir(start_wd)
->>>>>>> e860dc87
+        os.chdir(start_wd)