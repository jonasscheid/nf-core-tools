--- conflicted
+++ resolved
@@ -25,16 +25,6 @@
     conda config --add channels bioconda && \
     conda config --add channels conda-forge && \
     conda install \
-<<<<<<< HEAD
-    openjdk=11.0.13 \
-    nextflow=21.10.6 \
-    pytest-workflow=1.6.0 \
-    mamba=0.22.1 \
-    pip=22.0.4 \
-    black=22.1.0 \
-    yamllint=1.26.3 \
-    -n base && \
-=======
         openjdk=11.0.13 \
         nextflow=21.10.6 \
         pytest-workflow=1.6.0 \
@@ -42,7 +32,6 @@
         pip=22.0.4 \
         black=22.1.0 \
         -n base && \
->>>>>>> 4d016909
     nextflow self-update && \
     conda clean --all -f -y
 
