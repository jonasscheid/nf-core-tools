import copy
import datetime
import json
import logging
import os
import shutil
import tempfile
from pathlib import Path
<<<<<<< HEAD
from typing import Dict, Optional
=======
from typing import Dict, List, Optional, Tuple, Union
>>>>>>> 2a82ac76

import git
import questionary
import rich.prompt
from git.exc import GitCommandError
from typing_extensions import NotRequired, TypedDict  # for py<3.11

import nf_core.utils
from nf_core.components.components_utils import NF_CORE_MODULES_NAME, NF_CORE_MODULES_REMOTE, get_components_to_install
from nf_core.modules.modules_repo import ModulesRepo
from nf_core.pipelines.lint_utils import dump_json_with_prettier

from .modules_differ import ModulesDiffer

log = logging.getLogger(__name__)


class ModulesJsonModuleEntry(TypedDict):
    branch: str
    git_sha: str
    installed_by: List[str]
    patch: NotRequired[str]


class ModulesJsonType(TypedDict):
    name: str
    homePage: str
    repos: Dict[str, Dict[str, Dict[str, Dict[str, ModulesJsonModuleEntry]]]]


class ModulesJson:
    """
    An object for handling a 'modules.json' file in a pipeline
    """

    def __init__(self, pipeline_dir: Union[str, Path]) -> None:
        """
        Initialise the object.

        Args:
            pipeline_dir (str): The pipeline directory
        """
<<<<<<< HEAD
        self.dir = pipeline_dir
        self.modules_dir = Path(self.dir, "modules")
        self.subworkflows_dir = Path(self.dir, "subworkflows")
        self.modules_json_path = Path(self.dir, "modules.json")
        self.modules_json: Optional[Dict] = None
=======
        self.directory = Path(pipeline_dir)
        self.modules_dir = self.directory / "modules"
        self.subworkflows_dir = self.directory / "subworkflows"
        self.modules_json_path = self.directory / "modules.json"
        self.modules_json: Optional[ModulesJsonType] = None
>>>>>>> 2a82ac76
        self.pipeline_modules = None
        self.pipeline_subworkflows = None
        self.pipeline_components: Optional[Dict[str, List[Tuple[str, str]]]] = None

    def __str__(self):
        if self.modules_json is None:
            self.load()
        return json.dumps(self.modules_json, indent=4)

    def __repr__(self):
        return self.__str__()

    def create(self) -> None:
        """
        Creates the modules.json file from the modules and subworkflows installed in the pipeline directory

        Raises:
            UserWarning: If the creation fails
        """
        pipeline_config = nf_core.utils.fetch_wf_config(self.directory)
        pipeline_name = pipeline_config.get("manifest.name", "")
        pipeline_url = pipeline_config.get("manifest.homePage", "")
        new_modules_json = ModulesJsonType(name=pipeline_name, homePage=pipeline_url, repos={})

        if not self.modules_dir.exists():
            if rich.prompt.Confirm.ask(
                "[bold][blue]?[/] Can't find a ./modules directory. Would you like me to create one?", default=True
            ):
                log.info(f"Creating ./modules directory in '{self.directory}'")
                self.modules_dir.mkdir()
            else:
                raise UserWarning("Cannot proceed without a ./modules directory.")

        # Get repositories
        repos, _ = self.get_pipeline_module_repositories("modules", self.modules_dir)
        # Get all module/subworkflow names in the repos
        repo_module_names = self.get_component_names_from_repo(repos, self.modules_dir)
        repo_subworkflow_names = self.get_component_names_from_repo(repos, self.subworkflows_dir)

        # Add module/subworkflow info
        for repo_url, module_names, install_dir in sorted(repo_module_names):
            new_modules_json["repos"][repo_url] = {}
            new_modules_json["repos"][repo_url]["modules"] = {}
            new_modules_json["repos"][repo_url]["modules"][install_dir] = {}
            new_modules_json["repos"][repo_url]["modules"][install_dir] = self.determine_branches_and_shas(
                "modules", install_dir, repo_url, module_names
            )
        for repo_url, subworkflow_names, install_dir in sorted(repo_subworkflow_names):
            if repo_url not in new_modules_json["repos"]:  # Don't overwrite the repo if it was already added by modules
                new_modules_json["repos"][repo_url] = {}
            new_modules_json["repos"][repo_url]["subworkflows"] = {}
            new_modules_json["repos"][repo_url]["subworkflows"][install_dir] = {}
            new_modules_json["repos"][repo_url]["subworkflows"][install_dir] = self.determine_branches_and_shas(
                "subworkflows", install_dir, repo_url, subworkflow_names
            )

        # write the modules.json file and assign it to the object
        self.modules_json = new_modules_json
        self.dump()

    def get_component_names_from_repo(
        self, repos: Dict[str, Dict[str, Dict[str, Dict[str, Dict[str, Union[str, List[str]]]]]]], directory: Path
    ) -> List[Tuple[str, List[str], str]]:
        """
        Get component names from repositories in a pipeline.

        Args:
            repos (list): list of repository urls
            directory (str): modules directory or subworkflows directory

        Returns:
            [(str),[(str),(str)]]: list of tuples with repository url, component names and install directory
        """
        names = []
        for repo_url in repos:
            modules_repo = ModulesRepo(repo_url)
            if modules_repo is None:
                raise UserWarning(f"Could not find module repository for '{repo_url}' in '{directory}'")
            if modules_repo.repo_path is None:
                raise UserWarning(f"Could not find module repository path for '{repo_url}' in '{directory}'")
            components = (
                repo_url,
                [
                    str(Path(component_name).relative_to(directory / modules_repo.repo_path))
                    for component_name, _, file_names in os.walk(directory / modules_repo.repo_path)
                    if "main.nf" in file_names
                ],
                modules_repo.repo_path,
            )
            names.append(components)
        return names

    def get_pipeline_module_repositories(
        self, component_type: str, directory: Path, repos: Optional[Dict] = None
    ) -> Tuple[Dict[str, Dict[str, Dict[str, Dict[str, Dict[str, Union[str, List[str]]]]]]], Dict[Path, Path]]:
        """
        Finds all module repositories in the modules and subworkflows directory.
        Ignores the local modules/subworkflows.

        Args:
            component_type (str): modules or subworkflows
            directory (Path): base directory for the module files
        Returns
            repos ([ (str, str, str) ]),
            renamed_dirs (dict[Path, Path]): List of tuples of repo name, repo
                                             remote URL and path to modules in
                                             repo
        """
        if repos is None:
            repos = {}
        # Check if there are any nf-core modules installed
        if (directory / NF_CORE_MODULES_NAME).exists() and NF_CORE_MODULES_REMOTE not in repos.keys():
            repos[NF_CORE_MODULES_REMOTE] = {}
        # The function might rename some directories, keep track of them
        renamed_dirs = {}
        # Check if there are any untracked repositories

        dirs_not_covered = self.dir_tree_uncovered(directory, [Path(ModulesRepo(url).repo_path) for url in repos])
        if len(dirs_not_covered) > 0:
            log.info(f"Found custom {component_type[:-1]} repositories when creating 'modules.json'")
            # Loop until all directories in the base directory are covered by a remote
            while len(dirs_not_covered) > 0:
                log.info(
                    "The following director{s} in the {t} directory are untracked: '{l}'".format(
                        s="ies" if len(dirs_not_covered) > 0 else "y",
                        t=component_type,
                        l="', '".join(str(dir.relative_to(directory)) for dir in dirs_not_covered),
                    )
                )
                nrepo_remote = questionary.text(
                    "Please provide a URL for for one of the repos contained in the untracked directories.",
                    style=nf_core.utils.nfcore_question_style,
                ).unsafe_ask()
                # Verify that the remote exists
                while True:
                    try:
                        git.Git().ls_remote(nrepo_remote)
                        break
                    except GitCommandError:
                        nrepo_remote = questionary.text(
                            "The provided remote does not seem to exist, please provide a new remote."
                        ).unsafe_ask()

                # Verify that there is a directory corresponding the remote
                nrepo_name = ModulesRepo(nrepo_remote).repo_path
                if nrepo_name is None:
                    raise UserWarning(f"Could not find the repository name for '{nrepo_remote}'")
                if not (directory / nrepo_name).exists():
                    log.info(
                        "The provided remote does not seem to correspond to a local directory. "
                        "The directory structure should be the same as in the remote."
                    )
                    dir_name = questionary.text(
                        "Please provide the correct directory, it will be renamed. If left empty, the remote will be ignored.",
                        style=nf_core.utils.nfcore_question_style,
                    ).unsafe_ask()
                    if dir_name:
                        old_path = directory / dir_name
                        new_path = directory / nrepo_name
                        old_path.rename(new_path)
                        renamed_dirs[old_path] = new_path
                    else:
                        continue

                if nrepo_remote not in repos:
                    repos[nrepo_remote] = {}
                if component_type not in repos[nrepo_remote]:
                    repos[nrepo_remote][component_type] = {}
                repos[nrepo_remote][component_type][nrepo_name] = {}
                dirs_not_covered = self.dir_tree_uncovered(
                    directory, [Path(name) for url in repos for name in repos[url][component_type]]
                )

        return repos, renamed_dirs

    def dir_tree_uncovered(self, components_directory, repos):
        """
        Does a BFS of the modules/subworkflos directory to look for directories that
        are not tracked by a remote. The 'repos' argument contains the
        directories that are currently covered by remote, and it and its
        subdirectories are therefore ignore.

        Args:
            components_directory (Path): Base path of modules or subworkflows in pipeline
            repos ([ Path ]): List of repos that are covered by a remote

        Returns:
            dirs_not_covered ([ Path ]): A list of directories that are currently not covered by any remote.
        """
        # Initialise the FIFO queue. Note that we assume the directory to be correctly
        # configured, i.e. no files etc.
        fifo = [subdir for subdir in components_directory.iterdir() if subdir.stem != "local"]
        depth = 1
        dirs_not_covered = []
        while len(fifo) > 0:
            temp_queue = []
            repos_at_level = {Path(*repo.parts[:depth]): len(repo.parts) for repo in repos}
            for directory in fifo:
                rel_dir = directory.relative_to(components_directory)
                if rel_dir in repos_at_level.keys():
                    # Go the next depth if this directory is not one of the repos
                    if depth < repos_at_level[rel_dir]:
                        temp_queue.extend(directory.iterdir())
                else:
                    # Otherwise add the directory to the ones not covered
                    dirs_not_covered.append(directory)
            fifo = temp_queue
            depth += 1
        return dirs_not_covered

    def determine_branches_and_shas(
        self,
        component_type: str,
        install_dir: Union[str, Path],
        remote_url: str,
        components: List[str],
    ) -> Dict[str, ModulesJsonModuleEntry]:
        """
        Determines what branch and commit sha each module/subworkflow in the pipeline belongs to

        Assumes all modules/subworkflows are installed from the default branch. If it fails to find the
        module/subworkflow in the default branch, it prompts the user with the available branches

        Args:
            install_dir (str): The name of the directory inside modules or subworkflows where components are installed
            remote_url (str): The url to the remote repository
            components ([str]): List of names of installed modules/subworkflows from the repository

        Returns:
            (dict[str, dict[str, str]]): The module.json entries for the modules/subworkflows
                                         from the repository
        """
        default_modules_repo = ModulesRepo(remote_url=remote_url)
        if component_type == "modules":
            repo_path = self.modules_dir / install_dir
        elif component_type == "subworkflows":
            repo_path = self.subworkflows_dir / install_dir
        else:
            raise ValueError(f"Unknown component type '{component_type}'")
        # Get the branches present in the repository, as well as the default branch
        available_branches = ModulesRepo.get_remote_branches(remote_url)
        sb_local = []
        dead_components = []
        repo_entry: Dict[str, ModulesJsonModuleEntry] = {}
        for component in sorted(components):
            modules_repo = default_modules_repo
            component_path = Path(repo_path, component)
            correct_commit_sha = None
            tried_branches = {default_modules_repo.branch}
            found_sha = False
            while True:
                # If the module/subworkflow is patched
                patch_file = component_path / f"{component}.diff"
                if patch_file.is_file():
                    temp_module_dir = self.try_apply_patch_reverse(component, install_dir, patch_file, component_path)
                    correct_commit_sha = self.find_correct_commit_sha(
                        component_type, component, temp_module_dir, modules_repo
                    )
                else:
                    correct_commit_sha = self.find_correct_commit_sha(
                        component_type, component, component_path, modules_repo
                    )
                    if correct_commit_sha is None:
                        # Check in the old path
                        correct_commit_sha = self.find_correct_commit_sha(
                            component_type, component, repo_path / component_type / component, modules_repo
                        )
                if correct_commit_sha is None:
                    log.info(
                        f"Was unable to find matching {component_type[:-1]} files in the {modules_repo.branch} branch."
                    )
                    choices = [{"name": "No", "value": False}] + [
                        {"name": branch, "value": branch} for branch in (available_branches - tried_branches)
                    ]
                    branch = questionary.select(
                        f"Was the {component_type[:-1]} '{component}' installed from a different branch in the remote?\nSelect 'No' for a local {component_type[:-1]}",
                        choices=choices,
                        style=nf_core.utils.nfcore_question_style,
                    ).unsafe_ask()
                    if not branch:
                        action = questionary.select(
                            f"{component_type[:-1].title()} is untracked '{component}'. Please select what action to take",
                            choices=[
                                {"name": "Move the directory to 'local'", "value": 0},
                                {"name": "Remove the files", "value": 1},
                            ],
                            style=nf_core.utils.nfcore_question_style,
                        ).unsafe_ask()
                        if action == 0:
                            sb_local.append(component)
                        else:
                            dead_components.append(component)
                        break
                    # Create a new modules repo with the selected branch, and retry find the sha
                    modules_repo = ModulesRepo(remote_url=remote_url, branch=branch, no_pull=True, hide_progress=True)
                else:
                    found_sha = True
                    break
            if found_sha and correct_commit_sha is not None:
                repo_entry[component] = {
                    "branch": modules_repo.branch,
                    "git_sha": correct_commit_sha,
                    "installed_by": [component_type],
                }

        # Clean up the modules/subworkflows we were unable to find the sha for
        for component in sb_local:
            log.debug(f"Moving {component_type[:-1]} '{Path(install_dir, component)}' to 'local' directory")
            self.move_component_to_local(component_type, component, str(install_dir))

        for component in dead_components:
            log.debug(f"Removing {component_type[:-1]} {Path(install_dir, component)}'")
            shutil.rmtree(repo_path / component)

        return repo_entry

    def find_correct_commit_sha(
        self,
        component_type: str,
        component_name: Union[str, Path],
        component_path: Union[str, Path],
        modules_repo: ModulesRepo,
    ) -> Optional[str]:
        """
        Returns the SHA for the latest commit where the local files are identical to the remote files
        Args:
            component_type (str): modules or subworkflows
            component_name (str): Name of module/subowrkflow
            component_path (str): Path to module/subworkflow in local repo
            modules_repo (str): Remote repo for module/subworkflow
        Returns:
            commit_sha (str): The latest commit SHA where local files are identical to remote files,
                              or None if no commit is found
        """
        # Find the correct commit SHA for the local module/subworkflow files.
        # We iterate over the commit history for the module/subworkflow until we find
        # a revision that matches the file contents
        commit_shas = (
            commit["git_sha"]
            for commit in modules_repo.get_component_git_log(component_name, component_type, depth=1000)
        )
        for commit_sha in commit_shas:
            if all(
                modules_repo.component_files_identical(
                    component_name, component_path, commit_sha, component_type
                ).values()
            ):
                return commit_sha
        return None

    def move_component_to_local(self, component_type: str, component: str, repo_name: str):
        """
        Move a module/subworkflow to the 'local' directory

        Args:
            component_type (str): The type of component, either 'modules' or 'subworkflows'
            component (str): The name of the module/subworkflow
            repo_name (str): The name of the repository the module resides in
        """
        if component_type == "modules":
            directory = self.modules_dir
        elif component_type == "subworkflows":
            directory = self.subworkflows_dir
        else:
            raise ValueError(f"Unknown component type '{component_type}'")
        current_path = directory / repo_name / component
        local_dir = directory / "local"
        if not local_dir.exists():
            local_dir.mkdir(parents=True)

        to_name = component
        # Check if there is already a subdirectory with the name
        while (local_dir / to_name).exists():
            # Add a time suffix to the path to make it unique
            # (do it again and again if it didn't work out...)
            to_name += f"-{datetime.datetime.now().strftime('%y%m%d%H%M%S')}"
        shutil.move(str(current_path), local_dir / to_name)

    def unsynced_components(self) -> Tuple[List[str], List[str], dict]:
        """
        Compute the difference between the modules/subworkflows in the directory and the
        modules/subworkflows in the 'modules.json' file. This is done by looking at all
        directories containing a 'main.nf' file

        Returns:
            (untrack_dirs ([ str ]), missing_installation (dict)): Directories that are not tracked
            by the modules.json file, and modules/subworkflows in the modules.json where
            the installation directory is missing
        """
        assert self.modules_json is not None  # mypy
        # Add all modules from modules.json to missing_installation
        missing_installation = copy.deepcopy(self.modules_json["repos"])
        # Obtain the path of all installed modules
        module_dirs = [
            Path(dir_name).relative_to(self.modules_dir)
            for dir_name, _, file_names in os.walk(self.modules_dir)
            if "main.nf" in file_names and not str(Path(dir_name).relative_to(self.modules_dir)).startswith("local")
        ]
        untracked_dirs_modules, missing_installation = self.parse_dirs(module_dirs, missing_installation, "modules")

        # Obtain the path of all installed subworkflows
        subworkflow_dirs = [
            Path(dir_name).relative_to(self.subworkflows_dir)
            for dir_name, _, file_names in os.walk(self.subworkflows_dir)
            if "main.nf" in file_names
            and not str(Path(dir_name).relative_to(self.subworkflows_dir)).startswith("local")
        ]
        untracked_dirs_subworkflows, missing_installation = self.parse_dirs(
            subworkflow_dirs, missing_installation, "subworkflows"
        )

        return untracked_dirs_modules, untracked_dirs_subworkflows, missing_installation

    def parse_dirs(self, dirs: List[Path], missing_installation: Dict, component_type: str) -> Tuple[List[str], Dict]:
        """
        Parse directories and check if they are tracked in the modules.json file

        Args:
            dirs ([ Path ]): List of directories to check
            missing_installation (dict): Dictionary with the modules.json entries
            component_type (str): The type of component, either 'modules' or 'subworkflows'

        Returns:
            (untracked_dirs ([ Path ]), missing_installation (dict)): List of directories that are not tracked
            by the modules.json file, and the updated missing_installation dictionary
        """

        untracked_dirs = []
        for dir_ in dirs:
            # Check if the module/subworkflows directory exists in modules.json
            install_dir = dir_.parts[0]
            component = "/".join(dir_.parts[1:])
            component_in_file = False
            git_url = ""

            for repo in missing_installation:
                if component_type in missing_installation[repo]:
                    if install_dir in missing_installation[repo][component_type]:
                        if component in missing_installation[repo][component_type][install_dir]:
                            component_in_file = True
                            git_url = repo
                            break
            if not component_in_file:
                # If it is not, add it to the list of missing components
                untracked_dirs.append(component)
            else:
                # If it does, remove the component from missing_installation
                module_repo = missing_installation[git_url]
                # Check if the entry has a git sha and branch before removing
                components_dict = module_repo[component_type][install_dir]
                if "git_sha" not in components_dict[component] or "branch" not in components_dict[component]:
                    self.determine_branches_and_shas(component_type, component, git_url, [component])
                # Remove the module/subworkflow from modules/subworkflows without installation
                module_repo[component_type][install_dir].pop(component)
                if len(module_repo[component_type][install_dir]) == 0:
                    # If no modules/subworkflows with missing installation left, remove the install_dir from missing_installation
                    missing_installation[git_url][component_type].pop(install_dir)
                if len(module_repo[component_type]) == 0:
                    # If no modules/subworkflows with missing installation left, remove the component_type from missing_installation
                    missing_installation[git_url].pop(component_type)
                if len(module_repo) == 0:
                    # If no modules/subworkflows with missing installation left, remove the git_url from missing_installation
                    missing_installation.pop(git_url)

        return untracked_dirs, missing_installation

    def has_git_url_and_modules(self) -> bool:
        """
        Check that all repo entries in the modules.json
        has a git url and a modules dict entry
        Returns:
            (bool): True if they are found for all repos, False otherwise
        """
        assert self.modules_json is not None  # mypy
        for repo_url, repo_entry in self.modules_json.get("repos", {}).items():
            if "modules" not in repo_entry:
                if "subworkflows" in repo_entry:
                    continue
                log.warning(f"modules.json entry {repo_entry} does not have a modules entry")
                return False
            elif (
                not isinstance(repo_url, str)
                or repo_url == ""
                or not (
                    repo_url.startswith("http")
                    or repo_url.startswith("ftp")
                    or repo_url.startswith("ssh")
                    or repo_url.startswith("git")
                )
                or not isinstance(repo_entry["modules"], dict)
                or repo_entry["modules"] == {}
            ):
                log.debug(f"modules.json entry {repo_entry} has non-string or empty entries for git_url or modules.")
                return False
        return True

    def reinstall_repo(self, install_dir, remote_url, module_entries):
        """
        Reinstall modules from a repository

        Args:
            install_dir (str): The name of directory where modules are installed
            remote_url (str): The git url of the remote repository
            module_entries ([ dict[str, dict[str, str]] ]): Module entries with
            branch and git sha info

        Returns:
            ([ str ]): List of modules that we failed to install
        """
        branches_and_mods = {}
        failed_to_install = []
        for module, module_entry in module_entries.items():
            if "git_sha" not in module_entry or "branch" not in module_entry:
                failed_to_install.append(module)
            else:
                branch = module_entry["branch"]
                sha = module_entry["git_sha"]
                if branch not in branches_and_mods:
                    branches_and_mods[branch] = []
                branches_and_mods[branch].append((module, sha))

        for branch, modules in branches_and_mods.items():
            try:
                modules_repo = ModulesRepo(remote_url=remote_url, branch=branch)
            except LookupError as e:
                log.error(e)
                failed_to_install.extend(modules)
            for module, sha in modules:
                if not modules_repo.install_component(module, self.modules_dir / install_dir, sha, "modules"):
                    log.warning(
                        f"Could not install module '{Path(self.modules_dir, install_dir, module)}' - removing from modules.json"
                    )
                    failed_to_install.append(module)
        return failed_to_install

    def check_up_to_date(self):
        """
        Checks whether the modules and subworkflows installed in the directory
        are consistent with the entries in the 'modules.json' file and vice versa.

        If a module/subworkflow has an entry in the 'modules.json' file but is missing in the directory,
        we first try to reinstall the module/subworkflow from the remote and if that fails we remove the entry
        in 'modules.json'.

        If a module/subworkflow is installed but the entry in 'modules.json' is missing we iterate through
        the commit log in the remote to try to determine the SHA.

        Check that we have the "installed_by" value in 'modules.json', otherwise add it.
        Assume that the modules/subworkflows were installed by an nf-core command (don't track installed by subworkflows).
        """
        dump_modules_json = False
        try:
            self.load()
            if not self.has_git_url_and_modules():
                raise UserWarning

            assert self.modules_json is not None  # mypy
            # check that all "installed_by" entries are lists and not strings
            # [these strings come from an older dev version, so this check can probably be removed in a future release]
            for _, repo_entry in self.modules_json.get("repos", {}).items():
                for component_type in ["modules", "subworkflows"]:
                    if component_type in repo_entry:
                        for install_dir, install_dir_entry in repo_entry[component_type].items():
                            for _, component in install_dir_entry.items():
                                if "installed_by" in component and isinstance(component["installed_by"], str):
                                    log.debug(f"Updating {component} in modules.json")
                                    dump_modules_json = True
                                    component["installed_by"] = [component["installed_by"]]
        except UserWarning:
            log.info("The 'modules.json' file is not up to date. Recreating the 'modules.json' file.")
            dump_modules_json = True
            self.create()

        # Get unsynced components
        (
            modules_missing_from_modules_json,
            subworkflows_missing_from_modules_json,
            missing_installation,
        ) = self.unsynced_components()

        # If there are any modules/subworkflows left in 'modules.json' after all installed are removed,
        # we try to reinstall them
        if len(missing_installation) > 0:
            if "subworkflows" in [
                c_type for _, repo_content in missing_installation.items() for c_type in repo_content.keys()
            ]:
                self.resolve_missing_installation(missing_installation, "subworkflows")
            if "modules" in [
                c_type for _, repo_content in missing_installation.items() for c_type in repo_content.keys()
            ]:
                self.resolve_missing_installation(missing_installation, "modules")

        # If some modules/subworkflows didn't have an entry in the 'modules.json' file
        # we try to determine the SHA from the commit log of the remote
        if len(modules_missing_from_modules_json) > 0:
            dump_modules_json = True
            self.resolve_missing_from_modules_json(modules_missing_from_modules_json, "modules")
        if len(subworkflows_missing_from_modules_json) > 0:
            dump_modules_json = True
            self.resolve_missing_from_modules_json(subworkflows_missing_from_modules_json, "subworkflows")
        assert self.modules_json is not None  # mypy
        # If the "installed_by" value is not present for modules/subworkflows, add it.
        for repo, repo_content in self.modules_json["repos"].items():
            for component_type, dir_content in repo_content.items():
                for install_dir, installed_components in dir_content.items():
                    for component, component_features in installed_components.items():
                        if "installed_by" not in component_features:
                            dump_modules_json = True
                            self.modules_json["repos"][repo][component_type][install_dir][component]["installed_by"] = [
                                component_type
                            ]

        # Recreate "installed_by" entry
        original_pipeline_components = self.pipeline_components
        self.pipeline_components = None
        subworkflows_dict = self.get_all_components("subworkflows")
        if subworkflows_dict:
            dump_modules_json = True
            for repo, subworkflows in subworkflows_dict.items():
                for org, subworkflow in subworkflows:
                    self.recreate_dependencies(repo, org, subworkflow)
        self.pipeline_components = original_pipeline_components

        if dump_modules_json:
            self.dump(run_prettier=True)
        return True

    def load(self) -> None:
        """
        Loads the modules.json file into the variable 'modules_json'

        Sets the modules_json attribute to the loaded file.

        Raises:
            UserWarning: If the modules.json file is not found
        """
        try:
            with open(self.modules_json_path) as fh:
                try:
                    self.modules_json = json.load(fh)
                except json.JSONDecodeError as e:
                    raise UserWarning(f"Unable to load JSON file '{self.modules_json_path}' due to error {e}")

        except FileNotFoundError:
            raise UserWarning("File 'modules.json' is missing")

    def update(
        self,
        component_type: str,
        modules_repo: ModulesRepo,
        component_name: str,
        component_version: str,
        installed_by: Optional[List[str]],
        installed_by_log: Optional[List[str]] = None,
        write_file: bool = True,
    ) -> bool:
        """
        Updates the 'module.json' file with new module/subworkflow info

        Args:
            component_type (str): modules or subworkflows
            modules_repo (ModulesRepo): A ModulesRepo object configured for the new module/subworkflow
            component_name (str): Name of new module/subworkflow
            component_version (str): git SHA for the new module/subworkflow entry
            installed_by_log (list): previous tracing of installed_by that needs to be added to 'modules.json'
            write_file (bool): whether to write the updated modules.json to a file.

        Returns:
            bool: True if the module/subworkflow was successfully added to the 'modules.json' file
        """
        if installed_by_log is None:
            installed_by_log = []

        if self.modules_json is None:
            self.load()
            assert self.modules_json is not None  # mypy
        repo_name = modules_repo.repo_path
        remote_url = modules_repo.remote_url
        branch = modules_repo.branch

        if remote_url not in self.modules_json["repos"]:
            self.modules_json["repos"][remote_url] = {component_type: {repo_name: {}}}
        if component_type not in self.modules_json["repos"][remote_url]:
            self.modules_json["repos"][remote_url][component_type] = {repo_name: {}}
        repo_component_entry = self.modules_json["repos"][remote_url][component_type][repo_name]
        if component_name not in repo_component_entry:
            repo_component_entry[component_name] = {"branch": "", "git_sha": "", "installed_by": []}
        repo_component_entry[component_name]["git_sha"] = component_version
        repo_component_entry[component_name]["branch"] = branch
        try:
            if installed_by not in repo_component_entry[component_name]["installed_by"] and installed_by is not None:
                repo_component_entry[component_name]["installed_by"] += installed_by
        finally:
            new_installed_by = repo_component_entry[component_name]["installed_by"] + list(installed_by_log)
            repo_component_entry[component_name]["installed_by"] = sorted([*set(new_installed_by)])

        # Sort the 'modules.json' repo entries
        self.modules_json["repos"] = nf_core.utils.sort_dictionary(self.modules_json["repos"])
        if write_file:
            self.dump()
        return True

    def remove_entry(self, component_type, name, repo_url, install_dir, removed_by=None):
        """
        Removes an entry from the 'modules.json' file.

        Args:
            component_type (str): Type of component [modules, subworkflows]
            name (str): Name of the component to be removed
            repo_url (str): URL of the repository containing the component
            install_dir (str): Name of the directory where components are installed
            removed_by (str): Name of the component that wants to remove the component
        Returns:
            (bool): return True if the component was removed, False if it was not found or is still depended on
        """

        if removed_by is None or removed_by == name:
            removed_by = component_type
        if not self.modules_json:
            return False
        if repo_url in self.modules_json.get("repos", {}):
            repo_entry = self.modules_json["repos"][repo_url]
            if name in repo_entry[component_type].get(install_dir, {}):
                if removed_by in repo_entry[component_type][install_dir][name]["installed_by"]:
                    self.modules_json["repos"][repo_url][component_type][install_dir][name]["installed_by"].remove(
                        removed_by
                    )
                    # clean up empty entries
                    if len(repo_entry[component_type][install_dir][name]["installed_by"]) == 0:
                        self.modules_json["repos"][repo_url][component_type][install_dir].pop(name)
                        if len(repo_entry[component_type][install_dir]) == 0:
                            self.modules_json["repos"][repo_url].pop(component_type)
                            if len(repo_entry) == 0:
                                self.modules_json["repos"].pop(repo_url)
                        # write the updated modules.json file
                        self.dump()
                        return True
                    self.dump()
                    return False
            else:
                log.warning(
                    f"{component_type[:-1].title()} '{install_dir}/{name}' is missing from 'modules.json' file."
                )
                return False

        else:
            log.warning(f"{component_type[:-1].title()} '{install_dir}/{name}' is missing from 'modules.json' file.")
            return False

        return False

    def add_patch_entry(self, module_name, repo_url, install_dir, patch_filename, write_file=True):
        """
        Adds (or replaces) the patch entry for a module
        """
        if self.modules_json is None:
            self.load()
            assert self.modules_json is not None  # mypy

        if repo_url not in self.modules_json["repos"]:
            raise LookupError(f"Repo '{repo_url}' not present in 'modules.json'")
        if module_name not in self.modules_json["repos"][repo_url]["modules"][install_dir]:
            raise LookupError(f"Module '{install_dir}/{module_name}' not present in 'modules.json'")
        self.modules_json["repos"][repo_url]["modules"][install_dir][module_name]["patch"] = str(patch_filename)
        if write_file:
            self.dump()

    def remove_patch_entry(self, module_name, repo_url, install_dir, write_file=True):
        if self.modules_json is None:
            self.load()
            assert self.modules_json is not None  # mypy

        try:
            del self.modules_json["repos"][repo_url]["modules"][install_dir][module_name]["patch"]
        except KeyError:
            log.warning("No patch entry in 'modules.json' to remove")
        if write_file:
            self.dump()

    def get_patch_fn(self, module_name, repo_url, install_dir):
        """
        Get the patch filename of a module

        Args:
            module_name (str): The name of the module
            repo_url (str): The URL of the repository containing the module
            install_dir (str): The name of the directory where modules are installed

        Returns:
            (str): The patch filename for the module, None if not present
        """
        if self.modules_json is None:
            self.load()
            assert self.modules_json is not None  # mypy
        path = (
            self.modules_json["repos"]
            .get(repo_url, {})
            .get("modules")
            .get(install_dir)
            .get(module_name, {})
            .get("patch")
        )
        return Path(path) if path is not None else None

    def try_apply_patch_reverse(self, module, repo_name, patch_relpath, module_dir):
        """
        Try reverse applying a patch file to the modified module files

        Args:
            module (str): The name of the module
            repo_name (str): The name of the repository where the module resides
            patch_relpath (Path | str): The path to patch file in the pipeline
            module_dir (Path | str): The module directory in the pipeline

        Returns:
            (Path | str): The path of the folder where the module patched files are

        Raises:
            LookupError: If patch was not applied
        """
        module_fullname = str(Path(repo_name, module))
        patch_path = Path(self.directory / patch_relpath)

        try:
            new_files = ModulesDiffer.try_apply_patch(module, repo_name, patch_path, module_dir, reverse=True)
        except LookupError as e:
            raise LookupError(f"Failed to apply patch in reverse for module '{module_fullname}' due to: {e}")

        # Write the patched files to a temporary directory
        log.debug("Writing patched files to tmpdir")
        temp_dir = Path(tempfile.mkdtemp())
        temp_module_dir = temp_dir / module
        temp_module_dir.mkdir(parents=True, exist_ok=True)
        for file, new_content in new_files.items():
            fn = temp_module_dir / file
            with open(fn, "w") as fh:
                fh.writelines(new_content)

        return temp_module_dir

    def repo_present(self, repo_name):
        """
        Checks if a repo is present in the modules.json file
        Args:
            repo_name (str): Name of the repository
        Returns:
            (bool): Whether the repo exists in the modules.json
        """
        if self.modules_json is None:
            self.load()
            assert self.modules_json is not None  # mypy

        return repo_name in self.modules_json.get("repos", {})

    def module_present(self, module_name, repo_url, install_dir):
        """
        Checks if a module is present in the modules.json file
        Args:
            module_name (str): Name of the module
            repo_url (str): URL of the repository
            install_dir (str): Name of the directory where modules are installed
        Returns:
            (bool): Whether the module is present in the 'modules.json' file
        """
        if self.modules_json is None:
            self.load()
            assert self.modules_json is not None  # mypy
        return module_name in self.modules_json.get("repos", {}).get(repo_url, {}).get("modules", {}).get(
            install_dir, {}
        )

    def get_modules_json(self) -> ModulesJsonType:
        """
        Returns a copy of the loaded modules.json

        Returns:
            (dict): A copy of the loaded modules.json
        """
        if self.modules_json is None:
            self.load()
            assert self.modules_json is not None  # mypy
        return copy.deepcopy(self.modules_json)

    def get_component_version(self, component_type, component_name, repo_url, install_dir):
        """
        Returns the version of a module or subworkflow

        Args:
            component_name (str): Name of the module/subworkflow
            repo_url (str): URL of the repository
            install_dir (str): Name of the directory where modules/subworkflows are installed

        Returns:
            (str): The git SHA of the module/subworkflow if it exists, None otherwise
        """
        if self.modules_json is None:
            self.load()
            assert self.modules_json is not None  # mypy
        return (
            self.modules_json.get("repos", {})
            .get(repo_url, {})
            .get(component_type, {})
            .get(install_dir, {})
            .get(component_name, {})
            .get("git_sha", None)
        )

    def get_module_version(self, module_name: str, repo_url: str, install_dir: str) -> Optional[str]:
        """
        Returns the version of a module

        Args:
            module_name (str): Name of the module
            repo_url (str): URL of the repository
            install_dir (str): Name of the directory where modules are installed

        Returns:
            (str): The git SHA of the module if it exists, None otherwise
        """
        if self.modules_json is None:
            self.load()
            assert self.modules_json is not None  # mypy
        try:
            sha = self.modules_json["repos"][repo_url]["modules"][install_dir][module_name]["git_sha"]
        except KeyError:
            sha = None
        return sha

    def get_subworkflow_version(self, subworkflow_name, repo_url, install_dir):
        """
        Returns the version of a subworkflow

        Args:
            subworkflow_name (str): Name of the module
            repo_url (str): URL of the repository
            install_dir (str): Name of the directory where subworkflows are installed

        Returns:
            (str): The git SHA of the subworkflow if it exists, None otherwise
        """
        if self.modules_json is None:
            self.load()
            assert self.modules_json is not None  # mypy
        return (
            self.modules_json.get("repos", {})
            .get(repo_url, {})
            .get("subworkflows", {})
            .get(install_dir, {})
            .get(subworkflow_name, {})
            .get("git_sha", None)
        )

    def get_all_components(self, component_type: str) -> Dict[str, List[Tuple[(str, str)]]]:
        """
        Retrieves all pipeline modules/subworkflows that are reported in the modules.json

        Returns:
            (dict[str, [(str, str)]]): Dictionary indexed with the repo urls, with a
                                list of tuples (component_dir, components) as values
        """
        if self.modules_json is None:
            self.load()
            assert self.modules_json is not None  # mypy

        if self.pipeline_components is None:
            self.pipeline_components = {}
            for repo, repo_entry in self.modules_json.get("repos", {}).items():
                if component_type in repo_entry:
                    for directory, components in repo_entry[component_type].items():
                        self.pipeline_components[repo] = [(directory, m) for m in components]

        return self.pipeline_components

    def get_dependent_components(
        self,
        component_type,
        name,
        repo_url,
        install_dir,
        dependent_components,
    ):
        """
        Retrieves all pipeline modules/subworkflows that are reported in the modules.json
        as being installed by the given component

        Args:
            component_type (str): Type of component [modules, subworkflows]
            name (str): Name of the component to find dependencies for
            repo_url (str): URL of the repository containing the components
            install_dir (str): Name of the directory where components are installed

        Returns:
            (dict[str: str,]): Dictionary indexed with the component names, with component_type as value
        """

        if self.modules_json is None:
            self.load()
            assert self.modules_json is not None  # mypy
        component_types = ["modules"] if component_type == "modules" else ["modules", "subworkflows"]
        # Find all components that have an entry of install by of  a given component, recursively call this function for subworkflows
        for type in component_types:
            try:
                components = self.modules_json["repos"][repo_url][type][install_dir].items()
            except KeyError as e:
                # This exception will raise when there are only modules installed
                log.debug(f"Trying to retrieve all {type}. There aren't {type} installed. Failed with error {e}")
                continue
            for component_name, component_entry in components:
                if name in component_entry["installed_by"]:
                    dependent_components[component_name] = type

        return dependent_components

    def get_installed_by_entries(self, component_type, name):
        """
        Retrieves all entries of installed_by for a given component

        Args:
            component_type (str): Type of component [modules, subworkflows]
            name (str): Name of the component to find dependencies for

        Returns:
            (list): The list of installed_by entries

        """
        if self.modules_json is None:
            self.load()
            assert self.modules_json is not None  # mypy
        installed_by_entries = {}
        for _, repo_entry in self.modules_json.get("repos", {}).items():
            if component_type in repo_entry:
                for _, components in repo_entry[component_type].items():
                    if name in components:
                        installed_by_entries = components[name]["installed_by"]
                        break

        return installed_by_entries

    def get_component_branch(self, component_type: str, component: str, repo_url: str, install_dir: str) -> str:
        """
        Gets the branch from which the module/subworkflow was installed

        Returns:
            (str): The branch name
        Raises:
            LookupError: If there is no branch entry in the `modules.json`
        """
        if self.modules_json is None:
            self.load()
            assert self.modules_json is not None  # mypy
        try:
            branch = self.modules_json["repos"][repo_url][component_type][install_dir][component]["branch"]
        except (KeyError, TypeError):
            branch = None
        if branch is None:
            raise LookupError(
                f"Could not find branch information for component '{Path(install_dir, component)}'."
                f"Please remove the 'modules.json' and rerun the command to recreate it"
            )
        return branch

    def dump(self, run_prettier: bool = False) -> None:
        """
        Sort the modules.json, and write it to file
        """
        # Sort the modules.json
        if self.modules_json is None:
            self.load()
        if self.modules_json is not None:
            self.modules_json["repos"] = nf_core.utils.sort_dictionary(self.modules_json["repos"])
            if run_prettier:
                dump_json_with_prettier(self.modules_json_path, self.modules_json)
            else:
                with open(self.modules_json_path, "w") as fh:
                    json.dump(self.modules_json, fh, indent=4)

    def resolve_missing_installation(self, missing_installation: Dict, component_type: str) -> None:
        missing_but_in_mod_json = [
            f"'{component_type}/{install_dir}/{component}'"
            for repo_url, contents in missing_installation.items()
            for install_dir, dir_contents in contents[component_type].items()
            for component in dir_contents
        ]
        log.info(
            f"Reinstalling {component_type} found in 'modules.json' but missing from directory: {', '.join(missing_but_in_mod_json)}"
        )

        remove_from_mod_json = {}
        for repo_url, contents in missing_installation.items():
            for install_dir, component_entries in contents[component_type].items():
                remove_from_mod_json[(repo_url, install_dir)] = self.reinstall_repo(
                    install_dir, repo_url, component_entries
                )

        # If the reinstall fails, we remove those entries in 'modules.json'
        if sum(map(len, remove_from_mod_json.values())) > 0:
            uninstallable_components = [
                f"'{install_dir}/{component}'"
                for (repo_url, install_dir), components in remove_from_mod_json.items()
                for component in components
            ]
            if len(uninstallable_components) == 1:
                log.info(f"Was unable to reinstall {uninstallable_components[0]}. Removing 'modules.json' entry")
            else:
                log.info(
                    f"Was unable to reinstall some {component_type}. Removing 'modules.json' entries: {', '.join(uninstallable_components)}"
                )
            if self.modules_json is None:
                raise UserWarning("No modules.json file found")
            for (repo_url, install_dir), component_entries in remove_from_mod_json.items():
                for component in component_entries:
                    self.modules_json["repos"][repo_url][component_type][install_dir].pop(component)
                if len(self.modules_json["repos"][repo_url][component_type][install_dir]) == 0:
                    self.modules_json["repos"].pop(repo_url)

    def resolve_missing_from_modules_json(self, missing_from_modules_json, component_type):
        format_missing = [f"'{dir}'" for dir in missing_from_modules_json]
        if len(format_missing) == 1:
            log.info(
                f"Recomputing commit SHA for {component_type[:-1]} {format_missing[0]} which was missing from 'modules.json'"
            )
        else:
            log.info(
                f"Recomputing commit SHAs for {component_type} which were missing from 'modules.json': {', '.join(format_missing)}"
            )
        assert self.modules_json is not None  # mypy
        # Get the remotes we are missing
        tracked_repos = {repo_url: (repo_entry) for repo_url, repo_entry in self.modules_json["repos"].items()}
        repos, _ = self.get_pipeline_module_repositories(component_type, self.modules_dir, tracked_repos)

        # Get tuples of components that miss installation and their install directory

        def components_with_repos():
            for directory in missing_from_modules_json:
                for repo_url in repos:
                    modules_repo = ModulesRepo(repo_url)
                    paths_in_directory = []
                    repo_url_path = Path(
                        self.modules_dir,
                        modules_repo.repo_path,
                    )
                    for dir_name, _, _ in os.walk(repo_url_path):
                        if component_type == "modules":
                            if len(Path(directory).parts) > 1:  # The module name is TOOL/SUBTOOL
                                paths_in_directory.append(str(Path(*Path(dir_name).parts[-2:])))
                                pass
                        paths_in_directory.append(Path(dir_name).parts[-1])
                    if directory in paths_in_directory:
                        yield (modules_repo.repo_path, directory)

        # Add all components into a dictionary with install directories
        repos_with_components = {}
        for install_dir, component in components_with_repos():
            if install_dir not in repos_with_components:
                repos_with_components[install_dir] = []
            repos_with_components[install_dir].append(component)

        for install_dir, components in repos_with_components.items():
            remote_url = [
                url
                for url, content in repos.items()
                for comp_type, install_directories in content.items()
                if install_dir in install_directories
            ][0]
            repo_entry = self.determine_branches_and_shas(component_type, install_dir, remote_url, components)
            try:
                self.modules_json["repos"][remote_url][component_type][install_dir].update(repo_entry)
            except KeyError:
                try:
                    self.modules_json["repos"][remote_url][component_type].update({install_dir: repo_entry})
                except KeyError:
                    try:
                        self.modules_json["repos"][remote_url].update(
                            {
                                component_type: {
                                    install_dir: repo_entry,
                                }
                            }
                        )
                    except KeyError:
                        self.modules_json["repos"].update(
                            {
                                remote_url: {
                                    component_type: {
                                        install_dir: repo_entry,
                                    }
                                }
                            }
                        )

    def recreate_dependencies(self, repo, org, subworkflow):
        """
        Try to recreate the installed_by entries for subworkflows.
        Remove self installation entry from dependencies, assuming that the modules.json has been freshly created,
        i.e., no module or subworkflow has been installed by the user in the meantime
        """

        sw_path = Path(self.subworkflows_dir, org, subworkflow)
        dep_mods, dep_subwfs = get_components_to_install(sw_path)
        assert self.modules_json is not None  # mypy
        for dep_mod in dep_mods:
            installed_by = self.modules_json["repos"][repo]["modules"][org][dep_mod]["installed_by"]
            if installed_by == ["modules"]:
                self.modules_json["repos"][repo]["modules"][org][dep_mod]["installed_by"] = []
            if subworkflow not in installed_by:
                self.modules_json["repos"][repo]["modules"][org][dep_mod]["installed_by"].append(subworkflow)

        for dep_subwf in dep_subwfs:
            installed_by = self.modules_json["repos"][repo]["subworkflows"][org][dep_subwf]["installed_by"]
            if installed_by == ["subworkflows"]:
                self.modules_json["repos"][repo]["subworkflows"][org][dep_subwf]["installed_by"] = []
            if subworkflow not in installed_by:
                self.modules_json["repos"][repo]["subworkflows"][org][dep_subwf]["installed_by"].append(subworkflow)
            self.recreate_dependencies(repo, org, dep_subwf)<|MERGE_RESOLUTION|>--- conflicted
+++ resolved
@@ -6,11 +6,7 @@
 import shutil
 import tempfile
 from pathlib import Path
-<<<<<<< HEAD
-from typing import Dict, Optional
-=======
 from typing import Dict, List, Optional, Tuple, Union
->>>>>>> 2a82ac76
 
 import git
 import questionary
@@ -53,19 +49,11 @@
         Args:
             pipeline_dir (str): The pipeline directory
         """
-<<<<<<< HEAD
-        self.dir = pipeline_dir
-        self.modules_dir = Path(self.dir, "modules")
-        self.subworkflows_dir = Path(self.dir, "subworkflows")
-        self.modules_json_path = Path(self.dir, "modules.json")
-        self.modules_json: Optional[Dict] = None
-=======
         self.directory = Path(pipeline_dir)
         self.modules_dir = self.directory / "modules"
         self.subworkflows_dir = self.directory / "subworkflows"
         self.modules_json_path = self.directory / "modules.json"
         self.modules_json: Optional[ModulesJsonType] = None
->>>>>>> 2a82ac76
         self.pipeline_modules = None
         self.pipeline_subworkflows = None
         self.pipeline_components: Optional[Dict[str, List[Tuple[str, str]]]] = None
