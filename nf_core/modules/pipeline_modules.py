--- conflicted
+++ resolved
@@ -352,14 +352,9 @@
 
     def has_modules_file(self):
         """Checks whether a module.json file has been created and creates one if it is missing"""
-<<<<<<< HEAD
-        modules_json = os.path.join(self.pipeline_dir, "modules.json")
-        if not os.path.exists(modules_json):
-            log.info("Creating missing 'module.json' file.")
-=======
         modules_json_path = os.path.join(self.pipeline_dir, "modules.json")
         if not os.path.exists(modules_json_path):
->>>>>>> bb62ddba
+            log.info("Creating missing 'module.json' file.")
             pipeline_config = nf_core.utils.fetch_wf_config(self.pipeline_dir)
             pipeline_name = pipeline_config["manifest.name"]
             pipeline_url = pipeline_config["manifest.homePage"]
@@ -369,7 +364,6 @@
                 for path in glob.glob(f"{self.pipeline_dir}/modules/nf-core/software/*")
             ]
             for module_name in module_names:
-<<<<<<< HEAD
                 try:
                     commit_sha = self.get_module_commit_sha(module_name)
                     modules_json["modules"][module_name] = {"git_sha": commit_sha}
@@ -378,10 +372,6 @@
                     log.error("Will not create 'modules.json' file")
                     sys.exit(1)
             modules_json_path = os.path.join(self.pipeline_dir, "modules.json")
-=======
-                commit_sha = self.get_module_commit_sha(module_name)
-                modules_json["modules"][module_name] = {"git_sha": commit_sha}
->>>>>>> bb62ddba
             with open(modules_json_path, "w") as fh:
                 json.dump(modules_json, fh, indent=4)
 
