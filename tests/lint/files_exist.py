<<<<<<< HEAD
=======
import os
>>>>>>> 94bf2c37
from pathlib import Path

import nf_core.pipelines.lint


def test_files_exist_missing_config(self):
    """Lint test: critical files missing FAIL"""
    new_pipeline = self._make_pipeline_copy()

    Path(new_pipeline, "CHANGELOG.md").unlink()

    lint_obj = nf_core.pipelines.lint.PipelineLint(new_pipeline)
    lint_obj._load()
    lint_obj.nf_config["manifest.name"] = "nf-core/testpipeline"

    results = lint_obj.files_exist()
    assert results["failed"] == ["File not found: `CHANGELOG.md`"]


def test_files_exist_missing_main(self):
    """Check if missing main issues warning"""
    new_pipeline = self._make_pipeline_copy()

    Path(new_pipeline, "main.nf").unlink()

    lint_obj = nf_core.pipelines.lint.PipelineLint(new_pipeline)
    lint_obj._load()

    results = lint_obj.files_exist()
    assert "File not found: `main.nf`" in results["warned"]


def test_files_exist_depreciated_file(self):
    """Check whether depreciated file issues warning"""
    new_pipeline = self._make_pipeline_copy()

    nf = Path(new_pipeline, "parameters.settings.json")
<<<<<<< HEAD
    nf.touch()
=======
    os.system(f"touch {nf}")
>>>>>>> 94bf2c37

    lint_obj = nf_core.pipelines.lint.PipelineLint(new_pipeline)
    lint_obj._load()

    results = lint_obj.files_exist()
    assert results["failed"] == ["File must be removed: `parameters.settings.json`"]


def test_files_exist_pass(self):
    """Lint check should pass if all files are there"""

    new_pipeline = self._make_pipeline_copy()
    lint_obj = nf_core.pipelines.lint.PipelineLint(new_pipeline)
    lint_obj._load()

    results = lint_obj.files_exist()
    assert results["failed"] == []


<<<<<<< HEAD
def test_files_exist_hint(self):
    """Check if hint is added to missing crate file"""
    new_pipeline = self._make_pipeline_copy()

    Path(new_pipeline, "ro-crate-metadata.json").unlink()

    lint_obj = nf_core.lint.PipelineLint(new_pipeline)
    lint_obj._load()

    results = lint_obj.files_exist()
    assert results["warned"] == [
        "File not found: `ro-crate-metadata.json`. Run `nf-core rocrate` to generate this file. Read more about RO-Crates in the [nf-core/tools docs](https://nf-co.re/tools#create-a-ro-crate-metadata-file)."
    ]
=======
def test_files_exist_pass_conditional(self):
    new_pipeline = self._make_pipeline_copy()
    lint_obj = nf_core.pipelines.lint.PipelineLint(new_pipeline)
    lint_obj._load()
    lint_obj.nf_config["plugins"] = []
    lib_dir = Path(new_pipeline, "lib")
    lib_dir.mkdir()
    (lib_dir / "nfcore_external_java_deps.jar").touch()
    results = lint_obj.files_exist()
    assert results["failed"] == []
    assert results["ignored"] == []


def test_files_exist_fail_conditional(self):
    new_pipeline = self._make_pipeline_copy()
    lint_obj = nf_core.pipelines.lint.PipelineLint(new_pipeline)
    lint_obj._load()
    lib_dir = Path(new_pipeline, "lib")
    lib_dir.mkdir()
    (lib_dir / "nfcore_external_java_deps.jar").touch()
    results = lint_obj.files_exist()
    assert results["failed"] == ["File must be removed: `lib/nfcore_external_java_deps.jar`"]
    assert results["ignored"] == []


def test_files_exist_pass_conditional_nfschema(self):
    new_pipeline = self._make_pipeline_copy()
    # replace nf-validation with nf-schema in nextflow.config
    with open(Path(new_pipeline, "nextflow.config")) as f:
        config = f.read()
    config = config.replace("nf-validation", "nf-schema")
    with open(Path(new_pipeline, "nextflow.config"), "w") as f:
        f.write(config)

    lint_obj = nf_core.pipelines.lint.PipelineLint(new_pipeline)
    lint_obj._load()
    lint_obj.nf_config["manifest.schema"] = "nf-core"
    results = lint_obj.files_exist()
    assert results["failed"] == []
    assert results["ignored"] == []
>>>>>>> 94bf2c37
<|MERGE_RESOLUTION|>--- conflicted
+++ resolved
@@ -1,7 +1,3 @@
-<<<<<<< HEAD
-=======
-import os
->>>>>>> 94bf2c37
 from pathlib import Path
 
 import nf_core.pipelines.lint
@@ -39,11 +35,7 @@
     new_pipeline = self._make_pipeline_copy()
 
     nf = Path(new_pipeline, "parameters.settings.json")
-<<<<<<< HEAD
     nf.touch()
-=======
-    os.system(f"touch {nf}")
->>>>>>> 94bf2c37
 
     lint_obj = nf_core.pipelines.lint.PipelineLint(new_pipeline)
     lint_obj._load()
@@ -63,21 +55,21 @@
     assert results["failed"] == []
 
 
-<<<<<<< HEAD
 def test_files_exist_hint(self):
     """Check if hint is added to missing crate file"""
     new_pipeline = self._make_pipeline_copy()
 
     Path(new_pipeline, "ro-crate-metadata.json").unlink()
 
-    lint_obj = nf_core.lint.PipelineLint(new_pipeline)
+    lint_obj = nf_core.pipelines.lint.PipelineLint(new_pipeline)
     lint_obj._load()
 
     results = lint_obj.files_exist()
     assert results["warned"] == [
         "File not found: `ro-crate-metadata.json`. Run `nf-core rocrate` to generate this file. Read more about RO-Crates in the [nf-core/tools docs](https://nf-co.re/tools#create-a-ro-crate-metadata-file)."
     ]
-=======
+
+
 def test_files_exist_pass_conditional(self):
     new_pipeline = self._make_pipeline_copy()
     lint_obj = nf_core.pipelines.lint.PipelineLint(new_pipeline)
@@ -117,5 +109,4 @@
     lint_obj.nf_config["manifest.schema"] = "nf-core"
     results = lint_obj.files_exist()
     assert results["failed"] == []
-    assert results["ignored"] == []
->>>>>>> 94bf2c37
+    assert results["ignored"] == []