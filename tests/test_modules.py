""" Tests covering the modules commands
"""

import os
import shutil
import unittest
from pathlib import Path

import requests_cache
import responses
import yaml

import nf_core.modules
import nf_core.pipelines.create.create

from .utils import (
    GITLAB_BRANCH_TEST_BRANCH,
    GITLAB_BRANCH_TEST_OLD_SHA,
    GITLAB_DEFAULT_BRANCH,
    GITLAB_URL,
    OLD_TRIMGALORE_BRANCH,
    OLD_TRIMGALORE_SHA,
    create_tmp_pipeline,
    mock_anaconda_api_calls,
    mock_biocontainers_api_calls,
)


def create_modules_repo_dummy(tmp_dir):
    """Create a dummy copy of the nf-core/modules repo"""

    root_dir = Path(tmp_dir, "modules")
    Path(root_dir, "modules", "nf-core").mkdir(parents=True)
    Path(root_dir, "tests", "modules", "nf-core").mkdir(parents=True)
    Path(root_dir, "tests", "config").mkdir(parents=True)
    with open(Path(root_dir, ".nf-core.yml"), "w") as fh:
        fh.writelines(["repository_type: modules", "\n", "org_path: nf-core", "\n"])
    # mock biocontainers and anaconda response
    with responses.RequestsMock() as rsps:
        mock_anaconda_api_calls(rsps, "bpipe", "0.9.11--hdfd78af_0")
        mock_biocontainers_api_calls(rsps, "bpipe", "0.9.11--hdfd78af_0")
        # bpipe is a valid package on bioconda that is very unlikely to ever be added to nf-core/modules
        module_create = nf_core.modules.ModuleCreate(root_dir, "bpipe/test", "@author", "process_single", False, False)
        with requests_cache.disabled():
            module_create.create()

    # Remove doi from meta.yml which makes lint fail
    meta_yml_path = Path(root_dir, "modules", "nf-core", "bpipe", "test", "meta.yml")
    Path(root_dir, "modules", "nf-core", "bpipe", "test", "tests", "main.nf.test.snap").touch()
    with open(meta_yml_path, "r") as fh:
        meta_yml = yaml.safe_load(fh)
    del meta_yml["tools"][0]["bpipe"]["doi"]
    with open(meta_yml_path, "w") as fh:
        yaml.dump(meta_yml, fh)

    # remove "TODO" statements from main.nf
    main_nf_path = Path(root_dir, "modules", "nf-core", "bpipe", "test", "main.nf")
    with open(main_nf_path, "r") as fh:
        main_nf = fh.read()
    main_nf = main_nf.replace("TODO", "")
    with open(main_nf_path, "w") as fh:
        fh.write(main_nf)

    # remove "TODO" statements from main.nf.test
    main_nf_test_path = Path(root_dir, "modules", "nf-core", "bpipe", "test", "tests", "main.nf.test")
    with open(main_nf_test_path, "r") as fh:
        main_nf_test = fh.read()
    main_nf_test = main_nf_test.replace("TODO", "")
    with open(main_nf_test_path, "w") as fh:
        fh.write(main_nf_test)

    return root_dir


class TestModules(unittest.TestCase):
    """Class for modules tests"""

    def setUp(self):
        """Create a new PipelineSchema and Launch objects"""
        self.component_type = "modules"

        # Set up the schema
<<<<<<< HEAD
        root_repo_dir = os.path.dirname(os.path.dirname(os.path.realpath(__file__)))
        self.template_dir = os.path.join(root_repo_dir, "nf_core", "pipeline-template")
        self.pipeline_name = "mypipeline"
        self.pipeline_dir = os.path.join(self.tmp_dir, self.pipeline_name)
        nf_core.pipelines.create.create.PipelineCreate(
            self.pipeline_name, "it is mine", "me", no_git=True, outdir=self.pipeline_dir
        ).init_pipeline()
=======
        self.tmp_dir, self.template_dir, self.pipeline_name, self.pipeline_dir = create_tmp_pipeline()
>>>>>>> f2edb2c6
        # Set up install objects
        self.mods_install = nf_core.modules.ModuleInstall(self.pipeline_dir, prompt=False, force=True)
        self.mods_install_old = nf_core.modules.ModuleInstall(
            self.pipeline_dir,
            prompt=False,
            force=False,
            sha=OLD_TRIMGALORE_SHA,
            remote_url=GITLAB_URL,
            branch=OLD_TRIMGALORE_BRANCH,
        )
        self.mods_install_trimgalore = nf_core.modules.ModuleInstall(
            self.pipeline_dir,
            prompt=False,
            force=False,
            remote_url=GITLAB_URL,
            branch=OLD_TRIMGALORE_BRANCH,
        )
        self.mods_install_gitlab = nf_core.modules.ModuleInstall(
            self.pipeline_dir,
            prompt=False,
            force=False,
            remote_url=GITLAB_URL,
            branch=GITLAB_DEFAULT_BRANCH,
        )
        self.mods_install_gitlab_old = nf_core.modules.ModuleInstall(
            self.pipeline_dir,
            prompt=False,
            force=False,
            remote_url=GITLAB_URL,
            branch=GITLAB_BRANCH_TEST_BRANCH,
            sha=GITLAB_BRANCH_TEST_OLD_SHA,
        )

        # Set up remove objects
        self.mods_remove = nf_core.modules.ModuleRemove(self.pipeline_dir)
        self.mods_remove_gitlab = nf_core.modules.ModuleRemove(
            self.pipeline_dir,
            remote_url=GITLAB_URL,
            branch=GITLAB_DEFAULT_BRANCH,
        )

        # Set up the nf-core/modules repo dummy
        self.nfcore_modules = create_modules_repo_dummy(self.tmp_dir)

    def tearDown(self):
        """Clean up temporary files and folders"""

        if os.path.exists(self.tmp_dir):
            shutil.rmtree(self.tmp_dir)

    def test_modulesrepo_class(self):
        """Initialise a modules repo object"""
        modrepo = nf_core.modules.ModulesRepo()
        assert modrepo.repo_path == "nf-core"
        assert modrepo.branch == "master"

    ############################################
    # Test of the individual modules commands. #
    ############################################

    from .modules.bump_versions import (  # type: ignore[misc]
        test_modules_bump_versions_all_modules,
        test_modules_bump_versions_fail,
        test_modules_bump_versions_fail_unknown_version,
        test_modules_bump_versions_single_module,
    )
    from .modules.create import (  # type: ignore[misc]
        test_modules_create_fail_exists,
        test_modules_create_nfcore_modules,
        test_modules_create_nfcore_modules_subtool,
        test_modules_create_succeed,
    )
    from .modules.info import (  # type: ignore[misc]
        test_modules_info_in_modules_repo,
        test_modules_info_local,
        test_modules_info_remote,
        test_modules_info_remote_gitlab,
    )
    from .modules.install import (  # type: ignore[misc]
        test_modules_install_alternate_remote,
        test_modules_install_different_branch_fail,
        test_modules_install_different_branch_succeed,
        test_modules_install_emptypipeline,
        test_modules_install_from_gitlab,
        test_modules_install_nomodule,
        test_modules_install_nopipeline,
        test_modules_install_tracking,
        test_modules_install_trimgalore,
        test_modules_install_trimgalore_twice,
    )
    from .modules.lint import (  # type: ignore[misc]
        test_modules_environment_yml_file_doesnt_exists,
        test_modules_environment_yml_file_name_mismatch,
        test_modules_environment_yml_file_not_array,
        test_modules_environment_yml_file_sorted_correctly,
        test_modules_environment_yml_file_sorted_incorrectly,
        test_modules_incorrect_tags_yml_key,
        test_modules_incorrect_tags_yml_values,
        test_modules_lint_check_process_labels,
        test_modules_lint_check_url,
        test_modules_lint_empty,
        test_modules_lint_gitlab_modules,
        test_modules_lint_multiple_remotes,
        test_modules_lint_new_modules,
        test_modules_lint_no_gitlab,
        test_modules_lint_patched_modules,
        test_modules_lint_snapshot_file,
        test_modules_lint_snapshot_file_missing_fail,
        test_modules_lint_snapshot_file_not_needed,
        test_modules_lint_trimgalore,
        test_modules_meta_yml_incorrect_licence_field,
        test_modules_meta_yml_incorrect_name,
        test_modules_meta_yml_input_mismatch,
        test_modules_meta_yml_output_mismatch,
        test_modules_missing_required_tag,
        test_modules_missing_tags_yml,
        test_modules_missing_test_dir,
        test_modules_missing_test_main_nf,
        test_modules_unused_pytest_files,
    )
    from .modules.list import (  # type: ignore[misc]
        test_modules_install_and_list_pipeline,
        test_modules_install_gitlab_and_list_pipeline,
        test_modules_list_pipeline,
        test_modules_list_remote,
        test_modules_list_remote_gitlab,
    )
    from .modules.modules_json import (  # type: ignore[misc]
        test_get_modules_json,
        test_mod_json_create,
        test_mod_json_create_with_patch,
        test_mod_json_dump,
        test_mod_json_get_module_version,
        test_mod_json_module_present,
        test_mod_json_repo_present,
        test_mod_json_up_to_date,
        test_mod_json_up_to_date_module_removed,
        test_mod_json_up_to_date_reinstall_fails,
        test_mod_json_update,
        test_mod_json_with_empty_modules_value,
        test_mod_json_with_missing_modules_entry,
    )
    from .modules.patch import (  # type: ignore[misc]
        test_create_patch_change,
        test_create_patch_no_change,
        test_create_patch_try_apply_failed,
        test_create_patch_try_apply_successful,
        test_create_patch_update_fail,
        test_create_patch_update_success,
        test_remove_patch,
    )
    from .modules.remove import (  # type: ignore[misc]
        test_modules_remove_multiqc_from_gitlab,
        test_modules_remove_trimgalore,
        test_modules_remove_trimgalore_uninstalled,
    )
    from .modules.update import (  # type: ignore[misc]
        test_install_and_update,
        test_install_at_hash_and_update,
        test_install_at_hash_and_update_and_save_diff_to_file,
        test_update_all,
        test_update_different_branch_mix_modules_branch_test,
        test_update_different_branch_mixed_modules_main,
        test_update_different_branch_single_module,
        test_update_only_show_differences,
        test_update_only_show_differences_when_patch,
        test_update_with_config_dont_update,
        test_update_with_config_fix_all,
        test_update_with_config_fixed_version,
        test_update_with_config_no_updates,
    )<|MERGE_RESOLUTION|>--- conflicted
+++ resolved
@@ -80,7 +80,6 @@
         self.component_type = "modules"
 
         # Set up the schema
-<<<<<<< HEAD
         root_repo_dir = os.path.dirname(os.path.dirname(os.path.realpath(__file__)))
         self.template_dir = os.path.join(root_repo_dir, "nf_core", "pipeline-template")
         self.pipeline_name = "mypipeline"
@@ -88,9 +87,6 @@
         nf_core.pipelines.create.create.PipelineCreate(
             self.pipeline_name, "it is mine", "me", no_git=True, outdir=self.pipeline_dir
         ).init_pipeline()
-=======
-        self.tmp_dir, self.template_dir, self.pipeline_name, self.pipeline_dir = create_tmp_pipeline()
->>>>>>> f2edb2c6
         # Set up install objects
         self.mods_install = nf_core.modules.ModuleInstall(self.pipeline_dir, prompt=False, force=True)
         self.mods_install_old = nf_core.modules.ModuleInstall(
