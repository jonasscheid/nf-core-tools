--- conflicted
+++ resolved
@@ -1,12 +1,9 @@
 #!/usr/bin/env python
 """ Tests covering the modules commands
 """
-<<<<<<< HEAD
 
 from nf_core.modules.module_utils import ModuleException
 from nf_core.modules import create
-=======
->>>>>>> b155d0d2
 import nf_core.modules
 
 import os
