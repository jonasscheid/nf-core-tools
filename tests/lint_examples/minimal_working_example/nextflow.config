
params {
<<<<<<< HEAD
  // Minimum version of nextflow required
  nf_required_version = '0.27.0'
=======
  // Pipeline version
  version = "0.4"
>>>>>>> 51871139
  // Container slug. Tag for releases
  container = 'nfcore/tools:0.4'
  outdir = './results'
  reads = "data/*.fastq"
  singleEnd = false
}

process {
  container = params.container
  cpus = 1
  memory = 2.GB
  time = 14.h
}

timeline {
  enabled = true
  file = "timeline.html"
}
report {
  enabled = true
  file = "report.html"
}
trace {
  enabled = true
  file = "trace.txt"
}
dag {
  enabled = true
  file = "dag.svg"
}

manifest {
  name = 'nf-core/tools'
  homePage = 'https://github.com/nf-core/tools'
  description = 'Minimal working example pipeline'
  mainScript = 'main.nf'
<<<<<<< HEAD
  pipelineVersion = '0.4'
=======
  nextflowVersion = '>=0.27.0'
>>>>>>> 51871139
}<|MERGE_RESOLUTION|>--- conflicted
+++ resolved
@@ -1,12 +1,5 @@
 
 params {
-<<<<<<< HEAD
-  // Minimum version of nextflow required
-  nf_required_version = '0.27.0'
-=======
-  // Pipeline version
-  version = "0.4"
->>>>>>> 51871139
   // Container slug. Tag for releases
   container = 'nfcore/tools:0.4'
   outdir = './results'
@@ -43,9 +36,6 @@
   homePage = 'https://github.com/nf-core/tools'
   description = 'Minimal working example pipeline'
   mainScript = 'main.nf'
-<<<<<<< HEAD
   pipelineVersion = '0.4'
-=======
   nextflowVersion = '>=0.27.0'
->>>>>>> 51871139
 }