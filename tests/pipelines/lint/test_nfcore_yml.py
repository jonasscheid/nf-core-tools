from pathlib import Path

from ruamel.yaml import YAML

import nf_core.pipelines.lint
from nf_core.utils import NFCoreYamlConfig

from ..test_lint import TestLint


class TestLintNfCoreYml(TestLint):
    def setUp(self) -> None:
        super().setUp()
        self.new_pipeline = self._make_pipeline_copy()
        self.nf_core_yml_path = Path(self.new_pipeline) / ".nf-core.yml"
        self.yaml = YAML()
        self.nf_core_yml: NFCoreYamlConfig = self.yaml.load(self.nf_core_yml_path)
        self.lint_obj = nf_core.pipelines.lint.PipelineLint(self.new_pipeline)

    def test_nfcore_yml_pass(self):
        """Lint test: nfcore_yml - PASS"""
        assert self.lint_obj._load()
        results = self.lint_obj.nfcore_yml()

        assert "Repository type in `.nf-core.yml` is valid" in str(results["passed"])
        assert "nf-core version in `.nf-core.yml` is set to the latest version" in str(results["passed"])
        assert len(results.get("warned", [])) == 0
        assert len(results.get("failed", [])) == 0
        assert len(results.get("ignored", [])) == 0

    def test_nfcore_yml_fail_repo_type(self):
        """Lint test: nfcore_yml - FAIL - repository type not set"""

<<<<<<< HEAD
        self.nf_core_yml["repository_type"] = "foo"
        self.yaml.dump(self.nf_core_yml, self.nf_core_yml_path)
        assert self.lint_obj._load()
        results = self.lint_obj.nfcore_yml()
=======
        with open(self.nf_core_yml) as fh:
            content = fh.read()
            new_content = content.replace("repository_type: pipeline", "repository_type: foo")
        with open(self.nf_core_yml, "w") as fh:
            fh.write(new_content)
        lint_obj = nf_core.pipelines.lint.PipelineLint(self.new_pipeline)
        # assert that it raises assertion error
        with self.assertRaises(AssertionError):
            lint_obj._load()
        results = lint_obj.nfcore_yml()
>>>>>>> 02259f97
        assert "Repository type in `.nf-core.yml` is not valid." in str(results["failed"])
        assert len(results.get("warned", [])) == 0
        assert len(results.get("passed", [])) >= 0
        assert len(results.get("ignored", [])) == 0

    def test_nfcore_yml_fail_nfcore_version(self):
        """Lint test: nfcore_yml - FAIL - nf-core version not set"""

        self.nf_core_yml["nf_core_version"] = "foo"
        self.yaml.dump(self.nf_core_yml, self.nf_core_yml_path)
        assert self.lint_obj._load()
        results = self.lint_obj.nfcore_yml()
        assert "nf-core version in `.nf-core.yml` is not set to the latest version." in str(results["warned"])
        assert len(results.get("failed", [])) == 0
        assert len(results.get("passed", [])) >= 0
        assert len(results.get("ignored", [])) == 0

    def test_nfcore_yml_nested_lint_config(self) -> None:
        """Lint test: nfcore_yml with nested lint config - PASS"""
        valid_yaml = """
        lint:
            files_unchanged:
                - .github/workflows/branch.yml
            # modules_config: False
            modules_config:
                    - fastqc
            # merge_markers: False
            merge_markers:
                    - docs/my_pdf.pdf
            # nextflow_config: False
            nextflow_config:
                - manifest.name
                - config_defaults:
                    - params.annotation_db
                    - params.multiqc_comment_headers
                    - params.custom_table_headers
            multiqc_config:
                - report_section_order
                - report_comment
            files_exist:
                - .github/CONTRIBUTING.md
                - CITATIONS.md
            # template_strings: False
            template_strings:
                    - docs/my_pdf.pdf
        """
        self.nf_core_yml["lint"] = self.yaml.load(valid_yaml)
        self.yaml.dump(self.nf_core_yml, self.nf_core_yml_path)

        assert self.lint_obj._load()
        results = self.lint_obj.nfcore_yml()
        assert len(results.get("failed", [])) == 0
        assert len(results.get("warned", [])) == 0
        assert len(results.get("ignored", [])) == 0

    def test_nfcore_yml_nested_lint_config_bool(self) -> None:
        """Lint test: nfcore_yml with nested lint config - PASS"""
        valid_yaml = """
        lint:
            files_unchanged:
                - .github/workflows/branch.yml
            modules_config: False
            # modules_config:
            #         - fastqc
            merge_markers: False
            # merge_markers:
            #         - docs/my_pdf.pdf
            # nextflow_config: False
            nextflow_config:
                - manifest.name
                - config_defaults:
                    - params.annotation_db
                    - params.multiqc_comment_headers
                    - params.custom_table_headers
            multiqc_config:
                - report_section_order
                - report_comment
            files_exist:
                - .github/CONTRIBUTING.md
                - CITATIONS.md
            template_strings: False
            # template_strings:
            #         - docs/my_pdf.pdf
        """
        self.nf_core_yml["lint"] = self.yaml.load(valid_yaml)
        self.yaml.dump(self.nf_core_yml, self.nf_core_yml_path)

        assert self.lint_obj._load()
        results = self.lint_obj.nfcore_yml()
        assert len(results.get("failed", [])) == 0
        assert len(results.get("warned", [])) == 0
        assert len(results.get("ignored", [])) == 0<|MERGE_RESOLUTION|>--- conflicted
+++ resolved
@@ -31,27 +31,10 @@
     def test_nfcore_yml_fail_repo_type(self):
         """Lint test: nfcore_yml - FAIL - repository type not set"""
 
-<<<<<<< HEAD
         self.nf_core_yml["repository_type"] = "foo"
         self.yaml.dump(self.nf_core_yml, self.nf_core_yml_path)
-        assert self.lint_obj._load()
-        results = self.lint_obj.nfcore_yml()
-=======
-        with open(self.nf_core_yml) as fh:
-            content = fh.read()
-            new_content = content.replace("repository_type: pipeline", "repository_type: foo")
-        with open(self.nf_core_yml, "w") as fh:
-            fh.write(new_content)
-        lint_obj = nf_core.pipelines.lint.PipelineLint(self.new_pipeline)
-        # assert that it raises assertion error
         with self.assertRaises(AssertionError):
-            lint_obj._load()
-        results = lint_obj.nfcore_yml()
->>>>>>> 02259f97
-        assert "Repository type in `.nf-core.yml` is not valid." in str(results["failed"])
-        assert len(results.get("warned", [])) == 0
-        assert len(results.get("passed", [])) >= 0
-        assert len(results.get("ignored", [])) == 0
+            self.lint_obj._load()
 
     def test_nfcore_yml_fail_nfcore_version(self):
         """Lint test: nfcore_yml - FAIL - nf-core version not set"""
