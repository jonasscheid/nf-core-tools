--- conflicted
+++ resolved
@@ -733,11 +733,7 @@
 Once built, the tool can send the schema to the nf-core website so that you can use a graphical interface to organise and fill in the schema.
 The tool checks the status of your schema on the website and once complete, saves your changes locally.
 
-<<<<<<< HEAD
 Usage is `nf-core schema build <pipeline_directory>`, eg:
-=======
-Usage is `nextflow schema build`, eg:
->>>>>>> 14cc1fe6
 
 ```console
 $ nf-core schema build nf-core-testpipeline
@@ -776,7 +772,7 @@
 The pipeline schema is linted as part of the main pipeline `nf-core lint` command,
 however sometimes it can be useful to quickly check the syntax of the JSONSchema without running a full lint run.
 
-Usage is `nextflow schema lint <schema>`, eg:
+Usage is `nf-core schema lint <schema>`, eg:
 
 ```console
 $ nf-core schema lint nextflow_schema.json
